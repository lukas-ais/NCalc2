--- conflicted
+++ resolved
@@ -1,2130 +1,2124 @@
-﻿using System;
-<<<<<<< HEAD
-using System.Globalization;
-=======
-using System.Collections;
-using System.Security.Cryptography;
->>>>>>> 3bf2b53a
-
-namespace NCalc
-{
-    public class Numbers
-    {
-        private static object ConvertIfString(object s)
-        {
-            if (s is String || s is char)
-            {
-                return Decimal.Parse(s.ToString());
-            }
-
-            return s;
-        }
-
-        private static object ConvertIfBoolean(object input)
-        {
-            if (input is bool boolean)
-            {
-                return boolean ? 1 : 0;
-            }
-
-            return input;
-        }
-
-        public static object Add(object a, object b, EvaluateOptions options)
-        {
-            a = ConvertIfString(a);
-            b = ConvertIfString(b);
-
-            if (options.HasFlag(EvaluateOptions.BooleanCalculation))
-            {
-                a = ConvertIfBoolean(a);
-                b = ConvertIfBoolean(b);
-            }
-
-            TypeCode typeCodeA = a.GetTypeCode();
-            TypeCode typeCodeB = b.GetTypeCode();
-
-            switch (typeCodeA)
-            {
-                case TypeCode.Boolean:
-                    switch (typeCodeB)
-                    {
-                        case TypeCode.Boolean: throw new InvalidOperationException("Operator '+' can't be applied to operands of types 'bool' and 'bool'");
-                        case TypeCode.Byte: throw new InvalidOperationException("Operator '+' can't be applied to operands of types 'bool' and 'byte'");
-                        case TypeCode.SByte: throw new InvalidOperationException("Operator '+' can't be applied to operands of types 'bool' and 'byte'");
-                        case TypeCode.Int16: throw new InvalidOperationException("Operator '+' can't be applied to operands of types 'bool' and 'byte'");
-                        case TypeCode.UInt16: throw new InvalidOperationException("Operator '+' can't be applied to operands of types 'bool' and 'byte'");
-                        case TypeCode.Int32: throw new InvalidOperationException("Operator '+' can't be applied to operands of types 'bool' and 'byte'");
-                        case TypeCode.UInt32: throw new InvalidOperationException("Operator '+' can't be applied to operands of types 'bool' and 'byte'");
-                        case TypeCode.Int64: throw new InvalidOperationException("Operator '+' can't be applied to operands of types 'bool' and 'byte'");
-                        case TypeCode.UInt64: throw new InvalidOperationException("Operator '+' can't be applied to operands of types 'bool' and 'byte'");
-                        case TypeCode.Single: throw new InvalidOperationException("Operator '+' can't be applied to operands of types 'bool' and 'byte'");
-                        case TypeCode.Double: throw new InvalidOperationException("Operator '+' can't be applied to operands of types 'bool' and 'byte'");
-                        case TypeCode.Decimal: throw new InvalidOperationException("Operator '+' can't be applied to operands of types 'bool' and 'byte'");
-                    }
-                    break;
-                case TypeCode.Byte:
-                    switch (typeCodeB)
-                    {
-                        case TypeCode.Boolean: throw new InvalidOperationException("Operator '+' can't be applied to operands of types 'byte' and 'bool'");
-                        case TypeCode.Byte: return (Byte)a + (Byte)b;
-                        case TypeCode.SByte: return (Byte)a + (SByte)b;
-                        case TypeCode.Int16: return (Byte)a + (Int16)b;
-                        case TypeCode.UInt16: return (Byte)a + (UInt16)b;
-                        case TypeCode.Int32: return (Byte)a + (Int32)b;
-                        case TypeCode.UInt32: return (Byte)a + (UInt32)b;
-                        case TypeCode.Int64: return (Byte)a + (Int64)b;
-                        case TypeCode.UInt64: return (Byte)a + (UInt64)b;
-                        case TypeCode.Single: return (Byte)a + (Single)b;
-                        case TypeCode.Double: return (Byte)a + (Double)b;
-                        case TypeCode.Decimal: return (Byte)a + (Decimal)b;
-                    }
-                    break;
-                case TypeCode.SByte:
-                    switch (typeCodeB)
-                    {
-                        case TypeCode.Boolean: throw new InvalidOperationException("Operator '+' can't be applied to operands of types 'sbyte' and 'bool'");
-                        case TypeCode.Byte: return (SByte)a + (Byte)b;
-                        case TypeCode.SByte: return (SByte)a + (SByte)b;
-                        case TypeCode.Int16: return (SByte)a + (Int16)b;
-                        case TypeCode.UInt16: return (SByte)a + (UInt16)b;
-                        case TypeCode.Int32: return (SByte)a + (Int32)b;
-                        case TypeCode.UInt32: return (SByte)a + (UInt32)b;
-                        case TypeCode.Int64: return (SByte)a + (Int64)b;
-                        case TypeCode.UInt64: throw new InvalidOperationException("Operator '+' can't be applied to operands of types 'sbyte' and 'ulong'");
-                        case TypeCode.Single: return (SByte)a + (Single)b;
-                        case TypeCode.Double: return (SByte)a + (Double)b;
-                        case TypeCode.Decimal: return (SByte)a + (Decimal)b;
-                    }
-                    break;
-
-                case TypeCode.Int16:
-                    switch (typeCodeB)
-                    {
-                        case TypeCode.Boolean: throw new InvalidOperationException("Operator '+' can't be applied to operands of types 'short' and 'bool'");
-                        case TypeCode.Byte: return (Int16)a + (Byte)b;
-                        case TypeCode.SByte: return (Int16)a + (SByte)b;
-                        case TypeCode.Int16: return (Int16)a + (Int16)b;
-                        case TypeCode.UInt16: return (Int16)a + (UInt16)b;
-                        case TypeCode.Int32: return (Int16)a + (Int32)b;
-                        case TypeCode.UInt32: return (Int16)a + (UInt32)b;
-                        case TypeCode.Int64: return (Int16)a + (Int64)b;
-                        case TypeCode.UInt64: throw new InvalidOperationException("Operator '+' can't be applied to operands of types 'short' and 'ulong'");
-                        case TypeCode.Single: return (Int16)a + (Single)b;
-                        case TypeCode.Double: return (Int16)a + (Double)b;
-                        case TypeCode.Decimal: return (Int16)a + (Decimal)b;
-                    }
-                    break;
-
-                case TypeCode.UInt16:
-                    switch (typeCodeB)
-                    {
-                        case TypeCode.Boolean: throw new InvalidOperationException("Operator '+' can't be applied to operands of types 'ushort' and 'bool'");
-                        case TypeCode.Byte: return (UInt16)a + (Byte)b;
-                        case TypeCode.SByte: return (UInt16)a + (SByte)b;
-                        case TypeCode.Int16: return (UInt16)a + (Int16)b;
-                        case TypeCode.UInt16: return (UInt16)a + (UInt16)b;
-                        case TypeCode.Int32: return (UInt16)a + (Int32)b;
-                        case TypeCode.UInt32: return (UInt16)a + (UInt32)b;
-                        case TypeCode.Int64: return (UInt16)a + (Int64)b;
-                        case TypeCode.UInt64: return (UInt16)a + (UInt64)b;
-                        case TypeCode.Single: return (UInt16)a + (Single)b;
-                        case TypeCode.Double: return (UInt16)a + (Double)b;
-                        case TypeCode.Decimal: return (UInt16)a + (Decimal)b;
-                    }
-                    break;
-
-                case TypeCode.Int32:
-                    switch (typeCodeB)
-                    {
-                        case TypeCode.Boolean: throw new InvalidOperationException("Operator '+' can't be applied to operands of types 'int' and 'bool'");
-                        case TypeCode.Byte: return (Int32)a + (Byte)b;
-                        case TypeCode.SByte: return (Int32)a + (SByte)b;
-                        case TypeCode.Int16: return (Int32)a + (Int16)b;
-                        case TypeCode.UInt16: return (Int32)a + (UInt16)b;
-                        case TypeCode.Int32: return (Int32)a + (Int32)b;
-                        case TypeCode.UInt32: return (Int32)a + (UInt32)b;
-                        case TypeCode.Int64: return (Int32)a + (Int64)b;
-                        case TypeCode.UInt64: throw new InvalidOperationException("Operator '+' can't be applied to operands of types 'int' and 'ulong'");
-                        case TypeCode.Single: return (Int32)a + (Single)b;
-                        case TypeCode.Double: return (Int32)a + (Double)b;
-                        case TypeCode.Decimal: return (Int32)a + (Decimal)b;
-                    }
-                    break;
-
-                case TypeCode.UInt32:
-                    switch (typeCodeB)
-                    {
-                        case TypeCode.Boolean: throw new InvalidOperationException("Operator '+' can't be applied to operands of types 'unit' and 'bool'");
-                        case TypeCode.Byte: return (UInt32)a + (Byte)b;
-                        case TypeCode.SByte: return (UInt32)a + (SByte)b;
-                        case TypeCode.Int16: return (UInt32)a + (Int16)b;
-                        case TypeCode.UInt16: return (UInt32)a + (UInt16)b;
-                        case TypeCode.Int32: return (UInt32)a + (Int32)b;
-                        case TypeCode.UInt32: return (UInt32)a + (UInt32)b;
-                        case TypeCode.Int64: return (UInt32)a + (Int64)b;
-                        case TypeCode.UInt64: return (UInt32)a + (UInt64)b;
-                        case TypeCode.Single: return (UInt32)a + (Single)b;
-                        case TypeCode.Double: return (UInt32)a + (Double)b;
-                        case TypeCode.Decimal: return (UInt32)a + (Decimal)b;
-                    }
-                    break;
-
-                case TypeCode.Int64:
-                    switch (typeCodeB)
-                    {
-                        case TypeCode.Boolean: throw new InvalidOperationException("Operator '+' can't be applied to operands of types 'long' and 'bool'");
-                        case TypeCode.Byte: return (Int64)a + (Byte)b;
-                        case TypeCode.SByte: return (Int64)a + (SByte)b;
-                        case TypeCode.Int16: return (Int64)a + (Int16)b;
-                        case TypeCode.UInt16: return (Int64)a + (UInt16)b;
-                        case TypeCode.Int32: return (Int64)a + (Int32)b;
-                        case TypeCode.UInt32: return (Int64)a + (UInt32)b;
-                        case TypeCode.Int64: return (Int64)a + (Int64)b;
-                        case TypeCode.UInt64: throw new InvalidOperationException("Operator '+' can't be applied to operands of types 'long' and 'ulong'");
-                        case TypeCode.Single: return (Int64)a + (Single)b;
-                        case TypeCode.Double: return (Int64)a + (Double)b;
-                        case TypeCode.Decimal: return (Int64)a + (Decimal)b;
-                    }
-                    break;
-
-                case TypeCode.UInt64:
-                    switch (typeCodeB)
-                    {
-                        case TypeCode.Boolean: throw new InvalidOperationException("Operator '+' can't be applied to operands of types 'ulong' and 'bool'");
-                        case TypeCode.Byte: return (UInt64)a + (Byte)b;
-                        case TypeCode.SByte: throw new InvalidOperationException("Operator '+' can't be applied to operands of types 'ulong' and 'sbyte'");
-                        case TypeCode.Int16: throw new InvalidOperationException("Operator '+' can't be applied to operands of types 'ulong' and 'short'");
-                        case TypeCode.UInt16: return (UInt64)a + (UInt16)b;
-                        case TypeCode.Int32: throw new InvalidOperationException("Operator '+' can't be applied to operands of types 'ulong' and 'int'");
-                        case TypeCode.UInt32: return (UInt64)a + (UInt32)b;
-                        case TypeCode.Int64: throw new InvalidOperationException("Operator '+' can't be applied to operands of types 'ulong' and 'ulong'");
-                        case TypeCode.UInt64: return (UInt64)a + (UInt64)b;
-                        case TypeCode.Single: return (UInt64)a + (Single)b;
-                        case TypeCode.Double: return (UInt64)a + (Double)b;
-                        case TypeCode.Decimal: return (UInt64)a + (Decimal)b;
-                    }
-                    break;
-
-                case TypeCode.Single:
-                    switch (typeCodeB)
-                    {
-                        case TypeCode.Boolean: throw new InvalidOperationException("Operator '+' can't be applied to operands of types 'float' and 'bool'");
-                        case TypeCode.Byte: return (Single)a + (Byte)b;
-                        case TypeCode.SByte: return (Single)a + (SByte)b;
-                        case TypeCode.Int16: return (Single)a + (Int16)b;
-                        case TypeCode.UInt16: return (Single)a + (UInt16)b;
-                        case TypeCode.Int32: return (Single)a + (Int32)b;
-                        case TypeCode.UInt32: return (Single)a + (UInt32)b;
-                        case TypeCode.Int64: return (Single)a + (Int64)b;
-                        case TypeCode.UInt64: return (Single)a + (UInt64)b;
-                        case TypeCode.Single: return (Single)a + (Single)b;
-                        case TypeCode.Double: return (Single)a + (Double)b;
-                        case TypeCode.Decimal: return Convert.ToDecimal(a) + (Decimal)b;
-                    }
-                    break;
-
-                case TypeCode.Double:
-                    switch (typeCodeB)
-                    {
-                        case TypeCode.Boolean: throw new InvalidOperationException("Operator '+' can't be applied to operands of types 'double' and 'bool'");
-                        case TypeCode.Byte: return (Double)a + (Byte)b;
-                        case TypeCode.SByte: return (Double)a + (SByte)b;
-                        case TypeCode.Int16: return (Double)a + (Int16)b;
-                        case TypeCode.UInt16: return (Double)a + (UInt16)b;
-                        case TypeCode.Int32: return (Double)a + (Int32)b;
-                        case TypeCode.UInt32: return (Double)a + (UInt32)b;
-                        case TypeCode.Int64: return (Double)a + (Int64)b;
-                        case TypeCode.UInt64: return (Double)a + (UInt64)b;
-                        case TypeCode.Single: return (Double)a + (Single)b;
-                        case TypeCode.Double: return (Double)a + (Double)b;
-                        case TypeCode.Decimal: return Convert.ToDecimal(a) + (Decimal)b;
-                    }
-                    break;
-
-                case TypeCode.Decimal:
-                    switch (typeCodeB)
-                    {
-                        case TypeCode.Boolean: throw new InvalidOperationException("Operator '+' can't be applied to operands of types 'decimal' and 'bool'");
-                        case TypeCode.Byte: return (Decimal)a + (Byte)b;
-                        case TypeCode.SByte: return (Decimal)a + (SByte)b;
-                        case TypeCode.Int16: return (Decimal)a + (Int16)b;
-                        case TypeCode.UInt16: return (Decimal)a + (UInt16)b;
-                        case TypeCode.Int32: return (Decimal)a + (Int32)b;
-                        case TypeCode.UInt32: return (Decimal)a + (UInt32)b;
-                        case TypeCode.Int64: return (Decimal)a + (Int64)b;
-                        case TypeCode.UInt64: return (Decimal)a + (UInt64)b;
-                        case TypeCode.Single: return (Decimal)a + Convert.ToDecimal(b);
-                        case TypeCode.Double: return (Decimal)a + Convert.ToDecimal(b);
-                        case TypeCode.Decimal: return (Decimal)a + (Decimal)b;
-                    }
-                    break;
-            }
-
-            return null;
-        }
-
-        public static object AddChecked(object a, object b, EvaluateOptions options)
-        {
-            a = ConvertIfString(a);
-            b = ConvertIfString(b);
-
-            if (options.HasFlag(EvaluateOptions.BooleanCalculation))
-            {
-                a = ConvertIfBoolean(a);
-                b = ConvertIfBoolean(b);
-            }
-
-            TypeCode typeCodeA = a.GetTypeCode();
-            TypeCode typeCodeB = b.GetTypeCode();
-            checked
-            {
-                switch (typeCodeA)
-                {
-                    case TypeCode.Boolean:
-                        switch (typeCodeB)
-                        {
-                            case TypeCode.Boolean: throw new InvalidOperationException("Operator '+' can't be applied to operands of types 'bool' and 'bool'");
-                            case TypeCode.Byte: throw new InvalidOperationException("Operator '+' can't be applied to operands of types 'bool' and 'byte'");
-                            case TypeCode.SByte: throw new InvalidOperationException("Operator '+' can't be applied to operands of types 'bool' and 'byte'");
-                            case TypeCode.Int16: throw new InvalidOperationException("Operator '+' can't be applied to operands of types 'bool' and 'byte'");
-                            case TypeCode.UInt16: throw new InvalidOperationException("Operator '+' can't be applied to operands of types 'bool' and 'byte'");
-                            case TypeCode.Int32: throw new InvalidOperationException("Operator '+' can't be applied to operands of types 'bool' and 'byte'");
-                            case TypeCode.UInt32: throw new InvalidOperationException("Operator '+' can't be applied to operands of types 'bool' and 'byte'");
-                            case TypeCode.Int64: throw new InvalidOperationException("Operator '+' can't be applied to operands of types 'bool' and 'byte'");
-                            case TypeCode.UInt64: throw new InvalidOperationException("Operator '+' can't be applied to operands of types 'bool' and 'byte'");
-                            case TypeCode.Single: throw new InvalidOperationException("Operator '+' can't be applied to operands of types 'bool' and 'byte'");
-                            case TypeCode.Double: throw new InvalidOperationException("Operator '+' can't be applied to operands of types 'bool' and 'byte'");
-                            case TypeCode.Decimal: throw new InvalidOperationException("Operator '+' can't be applied to operands of types 'bool' and 'byte'");
-                        }
-                        break;
-                    case TypeCode.Byte:
-                        switch (typeCodeB)
-                        {
-                            case TypeCode.Boolean: throw new InvalidOperationException("Operator '+' can't be applied to operands of types 'byte' and 'bool'");
-                            case TypeCode.Byte: return (Byte)a + (Byte)b;
-                            case TypeCode.SByte: return (Byte)a + (SByte)b;
-                            case TypeCode.Int16: return (Byte)a + (Int16)b;
-                            case TypeCode.UInt16: return (Byte)a + (UInt16)b;
-                            case TypeCode.Int32: return (Byte)a + (Int32)b;
-                            case TypeCode.UInt32: return (Byte)a + (UInt32)b;
-                            case TypeCode.Int64: return (Byte)a + (Int64)b;
-                            case TypeCode.UInt64: return (Byte)a + (UInt64)b;
-                            case TypeCode.Single: return (Byte)a + (Single)b;
-                            case TypeCode.Double: return (Byte)a + (Double)b;
-                            case TypeCode.Decimal: return (Byte)a + (Decimal)b;
-                        }
-                        break;
-                    case TypeCode.SByte:
-                        switch (typeCodeB)
-                        {
-                            case TypeCode.Boolean: throw new InvalidOperationException("Operator '+' can't be applied to operands of types 'sbyte' and 'bool'");
-                            case TypeCode.Byte: return (SByte)a + (Byte)b;
-                            case TypeCode.SByte: return (SByte)a + (SByte)b;
-                            case TypeCode.Int16: return (SByte)a + (Int16)b;
-                            case TypeCode.UInt16: return (SByte)a + (UInt16)b;
-                            case TypeCode.Int32: return (SByte)a + (Int32)b;
-                            case TypeCode.UInt32: return (SByte)a + (UInt32)b;
-                            case TypeCode.Int64: return (SByte)a + (Int64)b;
-                            case TypeCode.UInt64: throw new InvalidOperationException("Operator '+' can't be applied to operands of types 'sbyte' and 'ulong'");
-                            case TypeCode.Single: return (SByte)a + (Single)b;
-                            case TypeCode.Double: return (SByte)a + (Double)b;
-                            case TypeCode.Decimal: return (SByte)a + (Decimal)b;
-                        }
-                        break;
-
-                    case TypeCode.Int16:
-                        switch (typeCodeB)
-                        {
-                            case TypeCode.Boolean: throw new InvalidOperationException("Operator '+' can't be applied to operands of types 'short' and 'bool'");
-                            case TypeCode.Byte: return (Int16)a + (Byte)b;
-                            case TypeCode.SByte: return (Int16)a + (SByte)b;
-                            case TypeCode.Int16: return (Int16)a + (Int16)b;
-                            case TypeCode.UInt16: return (Int16)a + (UInt16)b;
-                            case TypeCode.Int32: return (Int16)a + (Int32)b;
-                            case TypeCode.UInt32: return (Int16)a + (UInt32)b;
-                            case TypeCode.Int64: return (Int16)a + (Int64)b;
-                            case TypeCode.UInt64: throw new InvalidOperationException("Operator '+' can't be applied to operands of types 'short' and 'ulong'");
-                            case TypeCode.Single: return (Int16)a + (Single)b;
-                            case TypeCode.Double: return (Int16)a + (Double)b;
-                            case TypeCode.Decimal: return (Int16)a + (Decimal)b;
-                        }
-                        break;
-
-                    case TypeCode.UInt16:
-                        switch (typeCodeB)
-                        {
-                            case TypeCode.Boolean: throw new InvalidOperationException("Operator '+' can't be applied to operands of types 'ushort' and 'bool'");
-                            case TypeCode.Byte: return (UInt16)a + (Byte)b;
-                            case TypeCode.SByte: return (UInt16)a + (SByte)b;
-                            case TypeCode.Int16: return (UInt16)a + (Int16)b;
-                            case TypeCode.UInt16: return (UInt16)a + (UInt16)b;
-                            case TypeCode.Int32: return (UInt16)a + (Int32)b;
-                            case TypeCode.UInt32: return (UInt16)a + (UInt32)b;
-                            case TypeCode.Int64: return (UInt16)a + (Int64)b;
-                            case TypeCode.UInt64: return (UInt16)a + (UInt64)b;
-                            case TypeCode.Single: return (UInt16)a + (Single)b;
-                            case TypeCode.Double: return (UInt16)a + (Double)b;
-                            case TypeCode.Decimal: return (UInt16)a + (Decimal)b;
-                        }
-                        break;
-
-                    case TypeCode.Int32:
-                        switch (typeCodeB)
-                        {
-                            case TypeCode.Boolean: throw new InvalidOperationException("Operator '+' can't be applied to operands of types 'int' and 'bool'");
-                            case TypeCode.Byte: return (Int32)a + (Byte)b;
-                            case TypeCode.SByte: return (Int32)a + (SByte)b;
-                            case TypeCode.Int16: return (Int32)a + (Int16)b;
-                            case TypeCode.UInt16: return (Int32)a + (UInt16)b;
-                            case TypeCode.Int32: return (Int32)a + (Int32)b;
-                            case TypeCode.UInt32: return (Int32)a + (UInt32)b;
-                            case TypeCode.Int64: return (Int32)a + (Int64)b;
-                            case TypeCode.UInt64: throw new InvalidOperationException("Operator '+' can't be applied to operands of types 'int' and 'ulong'");
-                            case TypeCode.Single: return (Int32)a + (Single)b;
-                            case TypeCode.Double: return (Int32)a + (Double)b;
-                            case TypeCode.Decimal: return (Int32)a + (Decimal)b;
-                        }
-                        break;
-
-                    case TypeCode.UInt32:
-                        switch (typeCodeB)
-                        {
-                            case TypeCode.Boolean: throw new InvalidOperationException("Operator '+' can't be applied to operands of types 'unit' and 'bool'");
-                            case TypeCode.Byte: return (UInt32)a + (Byte)b;
-                            case TypeCode.SByte: return (UInt32)a + (SByte)b;
-                            case TypeCode.Int16: return (UInt32)a + (Int16)b;
-                            case TypeCode.UInt16: return (UInt32)a + (UInt16)b;
-                            case TypeCode.Int32: return (UInt32)a + (Int32)b;
-                            case TypeCode.UInt32: return (UInt32)a + (UInt32)b;
-                            case TypeCode.Int64: return (UInt32)a + (Int64)b;
-                            case TypeCode.UInt64: return (UInt32)a + (UInt64)b;
-                            case TypeCode.Single: return (UInt32)a + (Single)b;
-                            case TypeCode.Double: return (UInt32)a + (Double)b;
-                            case TypeCode.Decimal: return (UInt32)a + (Decimal)b;
-                        }
-                        break;
-
-                    case TypeCode.Int64:
-                        switch (typeCodeB)
-                        {
-                            case TypeCode.Boolean: throw new InvalidOperationException("Operator '+' can't be applied to operands of types 'long' and 'bool'");
-                            case TypeCode.Byte: return (Int64)a + (Byte)b;
-                            case TypeCode.SByte: return (Int64)a + (SByte)b;
-                            case TypeCode.Int16: return (Int64)a + (Int16)b;
-                            case TypeCode.UInt16: return (Int64)a + (UInt16)b;
-                            case TypeCode.Int32: return (Int64)a + (Int32)b;
-                            case TypeCode.UInt32: return (Int64)a + (UInt32)b;
-                            case TypeCode.Int64: return (Int64)a + (Int64)b;
-                            case TypeCode.UInt64: throw new InvalidOperationException("Operator '+' can't be applied to operands of types 'long' and 'ulong'");
-                            case TypeCode.Single: return (Int64)a + (Single)b;
-                            case TypeCode.Double: return (Int64)a + (Double)b;
-                            case TypeCode.Decimal: return (Int64)a + (Decimal)b;
-                        }
-                        break;
-
-                    case TypeCode.UInt64:
-                        switch (typeCodeB)
-                        {
-                            case TypeCode.Boolean: throw new InvalidOperationException("Operator '+' can't be applied to operands of types 'ulong' and 'bool'");
-                            case TypeCode.Byte: return (UInt64)a + (Byte)b;
-                            case TypeCode.SByte: throw new InvalidOperationException("Operator '+' can't be applied to operands of types 'ulong' and 'sbyte'");
-                            case TypeCode.Int16: throw new InvalidOperationException("Operator '+' can't be applied to operands of types 'ulong' and 'short'");
-                            case TypeCode.UInt16: return (UInt64)a + (UInt16)b;
-                            case TypeCode.Int32: throw new InvalidOperationException("Operator '+' can't be applied to operands of types 'ulong' and 'int'");
-                            case TypeCode.UInt32: return (UInt64)a + (UInt32)b;
-                            case TypeCode.Int64: throw new InvalidOperationException("Operator '+' can't be applied to operands of types 'ulong' and 'ulong'");
-                            case TypeCode.UInt64: return (UInt64)a + (UInt64)b;
-                            case TypeCode.Single: return (UInt64)a + (Single)b;
-                            case TypeCode.Double: return (UInt64)a + (Double)b;
-                            case TypeCode.Decimal: return (UInt64)a + (Decimal)b;
-                        }
-                        break;
-
-                    case TypeCode.Single:
-                        switch (typeCodeB)
-                        {
-                            case TypeCode.Boolean: throw new InvalidOperationException("Operator '+' can't be applied to operands of types 'float' and 'bool'");
-                            case TypeCode.Byte: return (Single)a + (Byte)b;
-                            case TypeCode.SByte: return (Single)a + (SByte)b;
-                            case TypeCode.Int16: return (Single)a + (Int16)b;
-                            case TypeCode.UInt16: return (Single)a + (UInt16)b;
-                            case TypeCode.Int32: return (Single)a + (Int32)b;
-                            case TypeCode.UInt32: return (Single)a + (UInt32)b;
-                            case TypeCode.Int64: return (Single)a + (Int64)b;
-                            case TypeCode.UInt64: return (Single)a + (UInt64)b;
-                            case TypeCode.Single: return (Single)a + (Single)b;
-                            case TypeCode.Double: return (Single)a + (Double)b;
-                            case TypeCode.Decimal: return Convert.ToDecimal(a) + (Decimal)b;
-                        }
-                        break;
-
-                    case TypeCode.Double:
-                        switch (typeCodeB)
-                        {
-                            case TypeCode.Boolean: throw new InvalidOperationException("Operator '+' can't be applied to operands of types 'double' and 'bool'");
-                            case TypeCode.Byte: return (Double)a + (Byte)b;
-                            case TypeCode.SByte: return (Double)a + (SByte)b;
-                            case TypeCode.Int16: return (Double)a + (Int16)b;
-                            case TypeCode.UInt16: return (Double)a + (UInt16)b;
-                            case TypeCode.Int32: return (Double)a + (Int32)b;
-                            case TypeCode.UInt32: return (Double)a + (UInt32)b;
-                            case TypeCode.Int64: return (Double)a + (Int64)b;
-                            case TypeCode.UInt64: return (Double)a + (UInt64)b;
-                            case TypeCode.Single: return (Double)a + (Single)b;
-                            case TypeCode.Double: return (Double)a + (Double)b;
-                            case TypeCode.Decimal: return Convert.ToDecimal(a) + (Decimal)b;
-                        }
-                        break;
-
-                    case TypeCode.Decimal:
-                        switch (typeCodeB)
-                        {
-                            case TypeCode.Boolean: throw new InvalidOperationException("Operator '+' can't be applied to operands of types 'decimal' and 'bool'");
-                            case TypeCode.Byte: return (Decimal)a + (Byte)b;
-                            case TypeCode.SByte: return (Decimal)a + (SByte)b;
-                            case TypeCode.Int16: return (Decimal)a + (Int16)b;
-                            case TypeCode.UInt16: return (Decimal)a + (UInt16)b;
-                            case TypeCode.Int32: return (Decimal)a + (Int32)b;
-                            case TypeCode.UInt32: return (Decimal)a + (UInt32)b;
-                            case TypeCode.Int64: return (Decimal)a + (Int64)b;
-                            case TypeCode.UInt64: return (Decimal)a + (UInt64)b;
-                            case TypeCode.Single: return (Decimal)a + Convert.ToDecimal(b);
-                            case TypeCode.Double: return (Decimal)a + Convert.ToDecimal(b);
-                            case TypeCode.Decimal: return (Decimal)a + (Decimal)b;
-                        }
-                        break;
-                }
-
-                return null;
-            }
-        }
-
-        public static object Soustract(object a, object b, EvaluateOptions options)
-        {
-            a = ConvertIfString(a);
-            b = ConvertIfString(b);
-
-            if (options.HasFlag(EvaluateOptions.BooleanCalculation))
-            {
-                a = ConvertIfBoolean(a);
-                b = ConvertIfBoolean(b);
-            }
-
-            TypeCode typeCodeA = a.GetTypeCode();
-            TypeCode typeCodeB = b.GetTypeCode();
-
-            switch (typeCodeA)
-            {
-                case TypeCode.Boolean:
-                    switch (typeCodeB)
-                    {
-                        case TypeCode.Boolean: throw new InvalidOperationException("Operator '-' can't be applied to operands of types 'bool' and 'bool'");
-                        case TypeCode.Byte: throw new InvalidOperationException("Operator '-' can't be applied to operands of types 'bool' and 'byte'");
-                        case TypeCode.SByte: throw new InvalidOperationException("Operator '-' can't be applied to operands of types 'bool' and 'byte'");
-                        case TypeCode.Int16: throw new InvalidOperationException("Operator '-' can't be applied to operands of types 'bool' and 'byte'");
-                        case TypeCode.UInt16: throw new InvalidOperationException("Operator '-' can't be applied to operands of types 'bool' and 'byte'");
-                        case TypeCode.Int32: throw new InvalidOperationException("Operator '-' can't be applied to operands of types 'bool' and 'byte'");
-                        case TypeCode.UInt32: throw new InvalidOperationException("Operator '-' can't be applied to operands of types 'bool' and 'byte'");
-                        case TypeCode.Int64: throw new InvalidOperationException("Operator '-' can't be applied to operands of types 'bool' and 'byte'");
-                        case TypeCode.UInt64: throw new InvalidOperationException("Operator '-' can't be applied to operands of types 'bool' and 'byte'");
-                        case TypeCode.Single: throw new InvalidOperationException("Operator '-' can't be applied to operands of types 'bool' and 'byte'");
-                        case TypeCode.Double: throw new InvalidOperationException("Operator '-' can't be applied to operands of types 'bool' and 'byte'");
-                        case TypeCode.Decimal: throw new InvalidOperationException("Operator '-' can't be applied to operands of types 'bool' and 'byte'");
-                    }
-                    break;
-                case TypeCode.Byte:
-                    switch (typeCodeB)
-                    {
-                        case TypeCode.Boolean: throw new InvalidOperationException("Operator '-' can't be applied to operands of types 'byte' and 'bool'");
-                        case TypeCode.SByte: return (Byte)a - (SByte)b;
-                        case TypeCode.Int16: return (Byte)a - (Int16)b;
-                        case TypeCode.UInt16: return (Byte)a - (UInt16)b;
-                        case TypeCode.Int32: return (Byte)a - (Int32)b;
-                        case TypeCode.UInt32: return (Byte)a - (UInt32)b;
-                        case TypeCode.Int64: return (Byte)a - (Int64)b;
-                        case TypeCode.UInt64: return (Byte)a - (UInt64)b;
-                        case TypeCode.Single: return (Byte)a - (Single)b;
-                        case TypeCode.Double: return (Byte)a - (Double)b;
-                        case TypeCode.Decimal: return (Byte)a - (Decimal)b;
-                    }
-                    break;
-                case TypeCode.SByte:
-                    switch (typeCodeB)
-                    {
-                        case TypeCode.Boolean: throw new InvalidOperationException("Operator '-' can't be applied to operands of types 'sbyte' and 'bool'");
-                        case TypeCode.SByte: return (SByte)a - (SByte)b;
-                        case TypeCode.Int16: return (SByte)a - (Int16)b;
-                        case TypeCode.UInt16: return (SByte)a - (UInt16)b;
-                        case TypeCode.Int32: return (SByte)a - (Int32)b;
-                        case TypeCode.UInt32: return (SByte)a - (UInt32)b;
-                        case TypeCode.Int64: return (SByte)a - (Int64)b;
-                        case TypeCode.UInt64: throw new InvalidOperationException("Operator '-' can't be applied to operands of types 'sbyte' and 'ulong'");
-                        case TypeCode.Single: return (SByte)a - (Single)b;
-                        case TypeCode.Double: return (SByte)a - (Double)b;
-                        case TypeCode.Decimal: return (SByte)a - (Decimal)b;
-                    }
-                    break;
-
-                case TypeCode.Int16:
-                    switch (typeCodeB)
-                    {
-                        case TypeCode.Boolean: throw new InvalidOperationException("Operator '-' can't be applied to operands of types 'short' and 'bool'");
-                        case TypeCode.SByte: return (Int16)a - (SByte)b;
-                        case TypeCode.Int16: return (Int16)a - (Int16)b;
-                        case TypeCode.UInt16: return (Int16)a - (UInt16)b;
-                        case TypeCode.Int32: return (Int16)a - (Int32)b;
-                        case TypeCode.UInt32: return (Int16)a - (UInt32)b;
-                        case TypeCode.Int64: return (Int16)a - (Int64)b;
-                        case TypeCode.UInt64: throw new InvalidOperationException("Operator '-' can't be applied to operands of types 'short' and 'ulong'");
-                        case TypeCode.Single: return (Int16)a - (Single)b;
-                        case TypeCode.Double: return (Int16)a - (Double)b;
-                        case TypeCode.Decimal: return (Int16)a - (Decimal)b;
-                    }
-                    break;
-
-                case TypeCode.UInt16:
-                    switch (typeCodeB)
-                    {
-                        case TypeCode.Boolean: throw new InvalidOperationException("Operator '-' can't be applied to operands of types 'ushort' and 'bool'");
-                        case TypeCode.SByte: return (UInt16)a - (SByte)b;
-                        case TypeCode.Int16: return (UInt16)a - (Int16)b;
-                        case TypeCode.UInt16: return (UInt16)a - (UInt16)b;
-                        case TypeCode.Int32: return (UInt16)a - (Int32)b;
-                        case TypeCode.UInt32: return (UInt16)a - (UInt32)b;
-                        case TypeCode.Int64: return (UInt16)a - (Int64)b;
-                        case TypeCode.UInt64: return (UInt16)a - (UInt64)b;
-                        case TypeCode.Single: return (UInt16)a - (Single)b;
-                        case TypeCode.Double: return (UInt16)a - (Double)b;
-                        case TypeCode.Decimal: return (UInt16)a - (Decimal)b;
-                    }
-                    break;
-
-                case TypeCode.Int32:
-                    switch (typeCodeB)
-                    {
-                        case TypeCode.Boolean: throw new InvalidOperationException("Operator '-' can't be applied to operands of types 'int' and 'bool'");
-                        case TypeCode.SByte: return (Int32)a - (SByte)b;
-                        case TypeCode.Int16: return (Int32)a - (Int16)b;
-                        case TypeCode.UInt16: return (Int32)a - (UInt16)b;
-                        case TypeCode.Int32: return (Int32)a - (Int32)b;
-                        case TypeCode.UInt32: return (Int32)a - (UInt32)b;
-                        case TypeCode.Int64: return (Int32)a - (Int64)b;
-                        case TypeCode.UInt64: throw new InvalidOperationException("Operator '-' can't be applied to operands of types 'int' and 'ulong'");
-                        case TypeCode.Single: return (Int32)a - (Single)b;
-                        case TypeCode.Double: return (Int32)a - (Double)b;
-                        case TypeCode.Decimal: return (Int32)a - (Decimal)b;
-                    }
-                    break;
-
-                case TypeCode.UInt32:
-                    switch (typeCodeB)
-                    {
-                        case TypeCode.Boolean: throw new InvalidOperationException("Operator '-' can't be applied to operands of types 'uint' and 'bool'");
-                        case TypeCode.SByte: return (UInt32)a - (SByte)b;
-                        case TypeCode.Int16: return (UInt32)a - (Int16)b;
-                        case TypeCode.UInt16: return (UInt32)a - (UInt16)b;
-                        case TypeCode.Int32: return (UInt32)a - (Int32)b;
-                        case TypeCode.UInt32: return (UInt32)a - (UInt32)b;
-                        case TypeCode.Int64: return (UInt32)a - (Int64)b;
-                        case TypeCode.UInt64: return (UInt32)a - (UInt64)b;
-                        case TypeCode.Single: return (UInt32)a - (Single)b;
-                        case TypeCode.Double: return (UInt32)a - (Double)b;
-                        case TypeCode.Decimal: return (UInt32)a - (Decimal)b;
-                    }
-                    break;
-
-                case TypeCode.Int64:
-                    switch (typeCodeB)
-                    {
-                        case TypeCode.Boolean: throw new InvalidOperationException("Operator '-' can't be applied to operands of types 'long' and 'bool'");
-                        case TypeCode.SByte: return (Int64)a - (SByte)b;
-                        case TypeCode.Int16: return (Int64)a - (Int16)b;
-                        case TypeCode.UInt16: return (Int64)a - (UInt16)b;
-                        case TypeCode.Int32: return (Int64)a - (Int32)b;
-                        case TypeCode.UInt32: return (Int64)a - (UInt32)b;
-                        case TypeCode.Int64: return (Int64)a - (Int64)b;
-                        case TypeCode.UInt64: throw new InvalidOperationException("Operator '-' can't be applied to operands of types 'long' and 'ulong'");
-                        case TypeCode.Single: return (Int64)a - (Single)b;
-                        case TypeCode.Double: return (Int64)a - (Double)b;
-                        case TypeCode.Decimal: return (Int64)a - (Decimal)b;
-                    }
-                    break;
-
-                case TypeCode.UInt64:
-                    switch (typeCodeB)
-                    {
-                        case TypeCode.Boolean: throw new InvalidOperationException("Operator '-' can't be applied to operands of types 'ulong' and 'bool'");
-                        case TypeCode.SByte: throw new InvalidOperationException("Operator '-' can't be applied to operands of types 'ulong' and 'double'");
-                        case TypeCode.Int16: throw new InvalidOperationException("Operator '-' can't be applied to operands of types 'ulong' and 'short'");
-                        case TypeCode.UInt16: return (UInt64)a - (UInt16)b;
-                        case TypeCode.Int32: throw new InvalidOperationException("Operator '-' can't be applied to operands of types 'ulong' and 'int'");
-                        case TypeCode.UInt32: return (UInt64)a - (UInt32)b;
-                        case TypeCode.Int64: throw new InvalidOperationException("Operator '-' can't be applied to operands of types 'ulong' and 'long'");
-                        case TypeCode.UInt64: return (UInt64)a - (UInt64)b;
-                        case TypeCode.Single: return (UInt64)a - (Single)b;
-                        case TypeCode.Double: return (UInt64)a - (Double)b;
-                        case TypeCode.Decimal: return (UInt64)a - (Decimal)b;
-                    }
-                    break;
-
-                case TypeCode.Single:
-                    switch (typeCodeB)
-                    {
-                        case TypeCode.Boolean: throw new InvalidOperationException("Operator '-' can't be applied to operands of types 'float' and 'bool'");
-                        case TypeCode.SByte: return (Single)a - (SByte)b;
-                        case TypeCode.Int16: return (Single)a - (Int16)b;
-                        case TypeCode.UInt16: return (Single)a - (UInt16)b;
-                        case TypeCode.Int32: return (Single)a - (Int32)b;
-                        case TypeCode.UInt32: return (Single)a - (UInt32)b;
-                        case TypeCode.Int64: return (Single)a - (Int64)b;
-                        case TypeCode.UInt64: return (Single)a - (UInt64)b;
-                        case TypeCode.Single: return (Single)a - (Single)b;
-                        case TypeCode.Double: return (Single)a - (Double)b;
-                        case TypeCode.Decimal: throw new InvalidOperationException("Operator '-' can't be applied to operands of types 'float' and 'decimal'");
-                    }
-                    break;
-
-                case TypeCode.Double:
-                    switch (typeCodeB)
-                    {
-                        case TypeCode.Boolean: throw new InvalidOperationException("Operator '-' can't be applied to operands of types 'double' and 'bool'");
-                        case TypeCode.SByte: return (Double)a - (SByte)b;
-                        case TypeCode.Int16: return (Double)a - (Int16)b;
-                        case TypeCode.UInt16: return (Double)a - (UInt16)b;
-                        case TypeCode.Int32: return (Double)a - (Int32)b;
-                        case TypeCode.UInt32: return (Double)a - (UInt32)b;
-                        case TypeCode.Int64: return (Double)a - (Int64)b;
-                        case TypeCode.UInt64: return (Double)a - (UInt64)b;
-                        case TypeCode.Single: return (Double)a - (Single)b;
-                        case TypeCode.Double: return (Double)a - (Double)b;
-                        case TypeCode.Decimal: throw new InvalidOperationException("Operator '-' can't be applied to operands of types 'double' and 'decimal'");
-                    }
-                    break;
-
-                case TypeCode.Decimal:
-                    switch (typeCodeB)
-                    {
-                        case TypeCode.Boolean: throw new InvalidOperationException("Operator '-' can't be applied to operands of types 'decimal' and 'bool'");
-                        case TypeCode.SByte: return (Decimal)a - (SByte)b;
-                        case TypeCode.Int16: return (Decimal)a - (Int16)b;
-                        case TypeCode.UInt16: return (Decimal)a - (UInt16)b;
-                        case TypeCode.Int32: return (Decimal)a - (Int32)b;
-                        case TypeCode.UInt32: return (Decimal)a - (UInt32)b;
-                        case TypeCode.Int64: return (Decimal)a - (Int64)b;
-                        case TypeCode.UInt64: return (Decimal)a - (UInt64)b;
-                        case TypeCode.Single: throw new InvalidOperationException("Operator '-' can't be applied to operands of types 'decimal' and 'float'");
-                        case TypeCode.Double: throw new InvalidOperationException("Operator '-' can't be applied to operands of types 'decimal' and 'double'");
-                        case TypeCode.Decimal: return (Decimal)a - (Decimal)b;
-                    }
-                    break;
-            }
-
-            return null;
-        }
-        public static object SoustractChecked(object a, object b, EvaluateOptions options)
-        {
-            a = ConvertIfString(a);
-            b = ConvertIfString(b);
-
-            if (options.HasFlag(EvaluateOptions.BooleanCalculation))
-            {
-                a = ConvertIfBoolean(a);
-                b = ConvertIfBoolean(b);
-            }
-
-            TypeCode typeCodeA = a.GetTypeCode();
-            TypeCode typeCodeB = b.GetTypeCode();
-            checked
-            {
-                switch (typeCodeA)
-                {
-                    case TypeCode.Boolean:
-                        switch (typeCodeB)
-                        {
-                            case TypeCode.Boolean: throw new InvalidOperationException("Operator '-' can't be applied to operands of types 'bool' and 'bool'");
-                            case TypeCode.Byte: throw new InvalidOperationException("Operator '-' can't be applied to operands of types 'bool' and 'byte'");
-                            case TypeCode.SByte: throw new InvalidOperationException("Operator '-' can't be applied to operands of types 'bool' and 'byte'");
-                            case TypeCode.Int16: throw new InvalidOperationException("Operator '-' can't be applied to operands of types 'bool' and 'byte'");
-                            case TypeCode.UInt16: throw new InvalidOperationException("Operator '-' can't be applied to operands of types 'bool' and 'byte'");
-                            case TypeCode.Int32: throw new InvalidOperationException("Operator '-' can't be applied to operands of types 'bool' and 'byte'");
-                            case TypeCode.UInt32: throw new InvalidOperationException("Operator '-' can't be applied to operands of types 'bool' and 'byte'");
-                            case TypeCode.Int64: throw new InvalidOperationException("Operator '-' can't be applied to operands of types 'bool' and 'byte'");
-                            case TypeCode.UInt64: throw new InvalidOperationException("Operator '-' can't be applied to operands of types 'bool' and 'byte'");
-                            case TypeCode.Single: throw new InvalidOperationException("Operator '-' can't be applied to operands of types 'bool' and 'byte'");
-                            case TypeCode.Double: throw new InvalidOperationException("Operator '-' can't be applied to operands of types 'bool' and 'byte'");
-                            case TypeCode.Decimal: throw new InvalidOperationException("Operator '-' can't be applied to operands of types 'bool' and 'byte'");
-                        }
-                        break;
-                    case TypeCode.Byte:
-                        switch (typeCodeB)
-                        {
-                            case TypeCode.Boolean: throw new InvalidOperationException("Operator '-' can't be applied to operands of types 'byte' and 'bool'");
-                            case TypeCode.SByte: return (Byte)a - (SByte)b;
-                            case TypeCode.Int16: return (Byte)a - (Int16)b;
-                            case TypeCode.UInt16: return (Byte)a - (UInt16)b;
-                            case TypeCode.Int32: return (Byte)a - (Int32)b;
-                            case TypeCode.UInt32: return (Byte)a - (UInt32)b;
-                            case TypeCode.Int64: return (Byte)a - (Int64)b;
-                            case TypeCode.UInt64: return (Byte)a - (UInt64)b;
-                            case TypeCode.Single: return (Byte)a - (Single)b;
-                            case TypeCode.Double: return (Byte)a - (Double)b;
-                            case TypeCode.Decimal: return (Byte)a - (Decimal)b;
-                        }
-                        break;
-                    case TypeCode.SByte:
-                        switch (typeCodeB)
-                        {
-                            case TypeCode.Boolean: throw new InvalidOperationException("Operator '-' can't be applied to operands of types 'sbyte' and 'bool'");
-                            case TypeCode.SByte: return (SByte)a - (SByte)b;
-                            case TypeCode.Int16: return (SByte)a - (Int16)b;
-                            case TypeCode.UInt16: return (SByte)a - (UInt16)b;
-                            case TypeCode.Int32: return (SByte)a - (Int32)b;
-                            case TypeCode.UInt32: return (SByte)a - (UInt32)b;
-                            case TypeCode.Int64: return (SByte)a - (Int64)b;
-                            case TypeCode.UInt64: throw new InvalidOperationException("Operator '-' can't be applied to operands of types 'sbyte' and 'ulong'");
-                            case TypeCode.Single: return (SByte)a - (Single)b;
-                            case TypeCode.Double: return (SByte)a - (Double)b;
-                            case TypeCode.Decimal: return (SByte)a - (Decimal)b;
-                        }
-                        break;
-
-                    case TypeCode.Int16:
-                        switch (typeCodeB)
-                        {
-                            case TypeCode.Boolean: throw new InvalidOperationException("Operator '-' can't be applied to operands of types 'short' and 'bool'");
-                            case TypeCode.SByte: return (Int16)a - (SByte)b;
-                            case TypeCode.Int16: return (Int16)a - (Int16)b;
-                            case TypeCode.UInt16: return (Int16)a - (UInt16)b;
-                            case TypeCode.Int32: return (Int16)a - (Int32)b;
-                            case TypeCode.UInt32: return (Int16)a - (UInt32)b;
-                            case TypeCode.Int64: return (Int16)a - (Int64)b;
-                            case TypeCode.UInt64: throw new InvalidOperationException("Operator '-' can't be applied to operands of types 'short' and 'ulong'");
-                            case TypeCode.Single: return (Int16)a - (Single)b;
-                            case TypeCode.Double: return (Int16)a - (Double)b;
-                            case TypeCode.Decimal: return (Int16)a - (Decimal)b;
-                        }
-                        break;
-
-                    case TypeCode.UInt16:
-                        switch (typeCodeB)
-                        {
-                            case TypeCode.Boolean: throw new InvalidOperationException("Operator '-' can't be applied to operands of types 'ushort' and 'bool'");
-                            case TypeCode.SByte: return (UInt16)a - (SByte)b;
-                            case TypeCode.Int16: return (UInt16)a - (Int16)b;
-                            case TypeCode.UInt16: return (UInt16)a - (UInt16)b;
-                            case TypeCode.Int32: return (UInt16)a - (Int32)b;
-                            case TypeCode.UInt32: return (UInt16)a - (UInt32)b;
-                            case TypeCode.Int64: return (UInt16)a - (Int64)b;
-                            case TypeCode.UInt64: return (UInt16)a - (UInt64)b;
-                            case TypeCode.Single: return (UInt16)a - (Single)b;
-                            case TypeCode.Double: return (UInt16)a - (Double)b;
-                            case TypeCode.Decimal: return (UInt16)a - (Decimal)b;
-                        }
-                        break;
-
-                    case TypeCode.Int32:
-                        switch (typeCodeB)
-                        {
-                            case TypeCode.Boolean: throw new InvalidOperationException("Operator '-' can't be applied to operands of types 'int' and 'bool'");
-                            case TypeCode.SByte: return (Int32)a - (SByte)b;
-                            case TypeCode.Int16: return (Int32)a - (Int16)b;
-                            case TypeCode.UInt16: return (Int32)a - (UInt16)b;
-                            case TypeCode.Int32: return (Int32)a - (Int32)b;
-                            case TypeCode.UInt32: return (Int32)a - (UInt32)b;
-                            case TypeCode.Int64: return (Int32)a - (Int64)b;
-                            case TypeCode.UInt64: throw new InvalidOperationException("Operator '-' can't be applied to operands of types 'int' and 'ulong'");
-                            case TypeCode.Single: return (Int32)a - (Single)b;
-                            case TypeCode.Double: return (Int32)a - (Double)b;
-                            case TypeCode.Decimal: return (Int32)a - (Decimal)b;
-                        }
-                        break;
-
-                    case TypeCode.UInt32:
-                        switch (typeCodeB)
-                        {
-                            case TypeCode.Boolean: throw new InvalidOperationException("Operator '-' can't be applied to operands of types 'uint' and 'bool'");
-                            case TypeCode.SByte: return (UInt32)a - (SByte)b;
-                            case TypeCode.Int16: return (UInt32)a - (Int16)b;
-                            case TypeCode.UInt16: return (UInt32)a - (UInt16)b;
-                            case TypeCode.Int32: return (UInt32)a - (Int32)b;
-                            case TypeCode.UInt32: return (UInt32)a - (UInt32)b;
-                            case TypeCode.Int64: return (UInt32)a - (Int64)b;
-                            case TypeCode.UInt64: return (UInt32)a - (UInt64)b;
-                            case TypeCode.Single: return (UInt32)a - (Single)b;
-                            case TypeCode.Double: return (UInt32)a - (Double)b;
-                            case TypeCode.Decimal: return (UInt32)a - (Decimal)b;
-                        }
-                        break;
-
-                    case TypeCode.Int64:
-                        switch (typeCodeB)
-                        {
-                            case TypeCode.Boolean: throw new InvalidOperationException("Operator '-' can't be applied to operands of types 'long' and 'bool'");
-                            case TypeCode.SByte: return (Int64)a - (SByte)b;
-                            case TypeCode.Int16: return (Int64)a - (Int16)b;
-                            case TypeCode.UInt16: return (Int64)a - (UInt16)b;
-                            case TypeCode.Int32: return (Int64)a - (Int32)b;
-                            case TypeCode.UInt32: return (Int64)a - (UInt32)b;
-                            case TypeCode.Int64: return (Int64)a - (Int64)b;
-                            case TypeCode.UInt64: throw new InvalidOperationException("Operator '-' can't be applied to operands of types 'long' and 'ulong'");
-                            case TypeCode.Single: return (Int64)a - (Single)b;
-                            case TypeCode.Double: return (Int64)a - (Double)b;
-                            case TypeCode.Decimal: return (Int64)a - (Decimal)b;
-                        }
-                        break;
-
-                    case TypeCode.UInt64:
-                        switch (typeCodeB)
-                        {
-                            case TypeCode.Boolean: throw new InvalidOperationException("Operator '-' can't be applied to operands of types 'ulong' and 'bool'");
-                            case TypeCode.SByte: throw new InvalidOperationException("Operator '-' can't be applied to operands of types 'ulong' and 'double'");
-                            case TypeCode.Int16: throw new InvalidOperationException("Operator '-' can't be applied to operands of types 'ulong' and 'short'");
-                            case TypeCode.UInt16: return (UInt64)a - (UInt16)b;
-                            case TypeCode.Int32: throw new InvalidOperationException("Operator '-' can't be applied to operands of types 'ulong' and 'int'");
-                            case TypeCode.UInt32: return (UInt64)a - (UInt32)b;
-                            case TypeCode.Int64: throw new InvalidOperationException("Operator '-' can't be applied to operands of types 'ulong' and 'long'");
-                            case TypeCode.UInt64: return (UInt64)a - (UInt64)b;
-                            case TypeCode.Single: return (UInt64)a - (Single)b;
-                            case TypeCode.Double: return (UInt64)a - (Double)b;
-                            case TypeCode.Decimal: return (UInt64)a - (Decimal)b;
-                        }
-                        break;
-
-                    case TypeCode.Single:
-                        switch (typeCodeB)
-                        {
-                            case TypeCode.Boolean: throw new InvalidOperationException("Operator '-' can't be applied to operands of types 'float' and 'bool'");
-                            case TypeCode.SByte: return (Single)a - (SByte)b;
-                            case TypeCode.Int16: return (Single)a - (Int16)b;
-                            case TypeCode.UInt16: return (Single)a - (UInt16)b;
-                            case TypeCode.Int32: return (Single)a - (Int32)b;
-                            case TypeCode.UInt32: return (Single)a - (UInt32)b;
-                            case TypeCode.Int64: return (Single)a - (Int64)b;
-                            case TypeCode.UInt64: return (Single)a - (UInt64)b;
-                            case TypeCode.Single: return (Single)a - (Single)b;
-                            case TypeCode.Double: return (Single)a - (Double)b;
-                            case TypeCode.Decimal: throw new InvalidOperationException("Operator '-' can't be applied to operands of types 'float' and 'decimal'");
-                        }
-                        break;
-
-                    case TypeCode.Double:
-                        switch (typeCodeB)
-                        {
-                            case TypeCode.Boolean: throw new InvalidOperationException("Operator '-' can't be applied to operands of types 'double' and 'bool'");
-                            case TypeCode.SByte: return (Double)a - (SByte)b;
-                            case TypeCode.Int16: return (Double)a - (Int16)b;
-                            case TypeCode.UInt16: return (Double)a - (UInt16)b;
-                            case TypeCode.Int32: return (Double)a - (Int32)b;
-                            case TypeCode.UInt32: return (Double)a - (UInt32)b;
-                            case TypeCode.Int64: return (Double)a - (Int64)b;
-                            case TypeCode.UInt64: return (Double)a - (UInt64)b;
-                            case TypeCode.Single: return (Double)a - (Single)b;
-                            case TypeCode.Double: return (Double)a - (Double)b;
-                            case TypeCode.Decimal: throw new InvalidOperationException("Operator '-' can't be applied to operands of types 'double' and 'decimal'");
-                        }
-                        break;
-
-                    case TypeCode.Decimal:
-                        switch (typeCodeB)
-                        {
-                            case TypeCode.Boolean: throw new InvalidOperationException("Operator '-' can't be applied to operands of types 'decimal' and 'bool'");
-                            case TypeCode.SByte: return (Decimal)a - (SByte)b;
-                            case TypeCode.Int16: return (Decimal)a - (Int16)b;
-                            case TypeCode.UInt16: return (Decimal)a - (UInt16)b;
-                            case TypeCode.Int32: return (Decimal)a - (Int32)b;
-                            case TypeCode.UInt32: return (Decimal)a - (UInt32)b;
-                            case TypeCode.Int64: return (Decimal)a - (Int64)b;
-                            case TypeCode.UInt64: return (Decimal)a - (UInt64)b;
-                            case TypeCode.Single: throw new InvalidOperationException("Operator '-' can't be applied to operands of types 'decimal' and 'float'");
-                            case TypeCode.Double: throw new InvalidOperationException("Operator '-' can't be applied to operands of types 'decimal' and 'double'");
-                            case TypeCode.Decimal: return (Decimal)a - (Decimal)b;
-                        }
-                        break;
-                }
-            }
-            return null;
-        }
-        public static object Multiply(object a, object b, EvaluateOptions options)
-        {
-            a = ConvertIfString(a);
-            b = ConvertIfString(b);
-
-            if (options.HasFlag(EvaluateOptions.BooleanCalculation))
-            {
-                a = ConvertIfBoolean(a);
-                b = ConvertIfBoolean(b);
-            }
-
-            TypeCode typeCodeA = a.GetTypeCode();
-            TypeCode typeCodeB = b.GetTypeCode();
-
-            switch (typeCodeA)
-            {
-                case TypeCode.Byte:
-                    switch (typeCodeB)
-                    {
-                        case TypeCode.Boolean: throw new InvalidOperationException("Operator '*' can't be applied to operands of types 'byte' and 'bool'");
-                        case TypeCode.SByte: return (Byte)a * (SByte)b;
-                        case TypeCode.Int16: return (Byte)a * (Int16)b;
-                        case TypeCode.UInt16: return (Byte)a * (UInt16)b;
-                        case TypeCode.Int32: return (Byte)a * (Int32)b;
-                        case TypeCode.UInt32: return (Byte)a * (UInt32)b;
-                        case TypeCode.Int64: return (Byte)a * (Int64)b;
-                        case TypeCode.UInt64: return (Byte)a * (UInt64)b;
-                        case TypeCode.Single: return (Byte)a * (Single)b;
-                        case TypeCode.Double: return (Byte)a * (Double)b;
-                        case TypeCode.Decimal: return (Byte)a * (Decimal)b;
-                    }
-                    break;
-                case TypeCode.SByte:
-                    switch (typeCodeB)
-                    {
-                        case TypeCode.Boolean: throw new InvalidOperationException("Operator '*' can't be applied to operands of types 'sbyte' and 'bool'");
-                        case TypeCode.SByte: return (SByte)a * (SByte)b;
-                        case TypeCode.Int16: return (SByte)a * (Int16)b;
-                        case TypeCode.UInt16: return (SByte)a * (UInt16)b;
-                        case TypeCode.Int32: return (SByte)a * (Int32)b;
-                        case TypeCode.UInt32: return (SByte)a * (UInt32)b;
-                        case TypeCode.Int64: return (SByte)a * (Int64)b;
-                        case TypeCode.UInt64: throw new InvalidOperationException("Operator '*' can't be applied to operands of types 'sbyte' and 'ulong'");
-                        case TypeCode.Single: return (SByte)a * (Single)b;
-                        case TypeCode.Double: return (SByte)a * (Double)b;
-                        case TypeCode.Decimal: return (SByte)a * (Decimal)b;
-                    }
-                    break;
-
-                case TypeCode.Int16:
-                    switch (typeCodeB)
-                    {
-                        case TypeCode.Boolean: throw new InvalidOperationException("Operator '*' can't be applied to operands of types 'short' and 'bool'");
-                        case TypeCode.SByte: return (Int16)a * (SByte)b;
-                        case TypeCode.Int16: return (Int16)a * (Int16)b;
-                        case TypeCode.UInt16: return (Int16)a * (UInt16)b;
-                        case TypeCode.Int32: return (Int16)a * (Int32)b;
-                        case TypeCode.UInt32: return (Int16)a * (UInt32)b;
-                        case TypeCode.Int64: return (Int16)a * (Int64)b;
-                        case TypeCode.UInt64: throw new InvalidOperationException("Operator '*' can't be applied to operands of types 'short' and 'ulong'");
-                        case TypeCode.Single: return (Int16)a * (Single)b;
-                        case TypeCode.Double: return (Int16)a * (Double)b;
-                        case TypeCode.Decimal: return (Int16)a * (Decimal)b;
-                    }
-                    break;
-
-                case TypeCode.UInt16:
-                    switch (typeCodeB)
-                    {
-                        case TypeCode.Boolean: throw new InvalidOperationException("Operator '*' can't be applied to operands of types 'ushort' and 'bool'");
-                        case TypeCode.SByte: return (UInt16)a * (SByte)b;
-                        case TypeCode.Int16: return (UInt16)a * (Int16)b;
-                        case TypeCode.UInt16: return (UInt16)a * (UInt16)b;
-                        case TypeCode.Int32: return (UInt16)a * (Int32)b;
-                        case TypeCode.UInt32: return (UInt16)a * (UInt32)b;
-                        case TypeCode.Int64: return (UInt16)a * (Int64)b;
-                        case TypeCode.UInt64: return (UInt16)a * (UInt64)b;
-                        case TypeCode.Single: return (UInt16)a * (Single)b;
-                        case TypeCode.Double: return (UInt16)a * (Double)b;
-                        case TypeCode.Decimal: return (UInt16)a * (Decimal)b;
-                    }
-                    break;
-
-                case TypeCode.Int32:
-                    switch (typeCodeB)
-                    {
-                        case TypeCode.Boolean: throw new InvalidOperationException("Operator '*' can't be applied to operands of types 'int' and 'bool'");
-                        case TypeCode.SByte: return (Int32)a * (SByte)b;
-                        case TypeCode.Int16: return (Int32)a * (Int16)b;
-                        case TypeCode.UInt16: return (Int32)a * (UInt16)b;
-                        case TypeCode.Int32: return (Int32)a * (Int32)b;
-                        case TypeCode.UInt32: return (Int32)a * (UInt32)b;
-                        case TypeCode.Int64: return (Int32)a * (Int64)b;
-                        case TypeCode.UInt64: throw new InvalidOperationException("Operator '*' can't be applied to operands of types 'int' and 'ulong'");
-                        case TypeCode.Single: return (Int32)a * (Single)b;
-                        case TypeCode.Double: return (Int32)a * (Double)b;
-                        case TypeCode.Decimal: return (Int32)a * (Decimal)b;
-                    }
-                    break;
-
-                case TypeCode.UInt32:
-                    switch (typeCodeB)
-                    {
-                        case TypeCode.Boolean: throw new InvalidOperationException("Operator '*' can't be applied to operands of types 'uint' and 'bool'");
-                        case TypeCode.SByte: return (UInt32)a * (SByte)b;
-                        case TypeCode.Int16: return (UInt32)a * (Int16)b;
-                        case TypeCode.UInt16: return (UInt32)a * (UInt16)b;
-                        case TypeCode.Int32: return (UInt32)a * (Int32)b;
-                        case TypeCode.UInt32: return (UInt32)a * (UInt32)b;
-                        case TypeCode.Int64: return (UInt32)a * (Int64)b;
-                        case TypeCode.UInt64: return (UInt32)a * (UInt64)b;
-                        case TypeCode.Single: return (UInt32)a * (Single)b;
-                        case TypeCode.Double: return (UInt32)a * (Double)b;
-                        case TypeCode.Decimal: return (UInt32)a * (Decimal)b;
-                    }
-                    break;
-
-                case TypeCode.Int64:
-                    switch (typeCodeB)
-                    {
-                        case TypeCode.Boolean: throw new InvalidOperationException("Operator '*' can't be applied to operands of types 'long' and 'bool'");
-                        case TypeCode.SByte: return (Int64)a * (SByte)b;
-                        case TypeCode.Int16: return (Int64)a * (Int16)b;
-                        case TypeCode.UInt16: return (Int64)a * (UInt16)b;
-                        case TypeCode.Int32: return (Int64)a * (Int32)b;
-                        case TypeCode.UInt32: return (Int64)a * (UInt32)b;
-                        case TypeCode.Int64: return (Int64)a * (Int64)b;
-                        case TypeCode.UInt64: throw new InvalidOperationException("Operator '*' can't be applied to operands of types 'long' and 'ulong'");
-                        case TypeCode.Single: return (Int64)a * (Single)b;
-                        case TypeCode.Double: return (Int64)a * (Double)b;
-                        case TypeCode.Decimal: return (Int64)a * (Decimal)b;
-                    }
-                    break;
-
-                case TypeCode.UInt64:
-                    switch (typeCodeB)
-                    {
-                        case TypeCode.Boolean: throw new InvalidOperationException("Operator '*' can't be applied to operands of types 'ulong' and 'bool'");
-                        case TypeCode.SByte: throw new InvalidOperationException("Operator '*' can't be applied to operands of types 'ulong' and 'sbyte'");
-                        case TypeCode.Int16: throw new InvalidOperationException("Operator '*' can't be applied to operands of types 'ulong' and 'short'");
-                        case TypeCode.UInt16: return (UInt64)a * (UInt16)b;
-                        case TypeCode.Int32: throw new InvalidOperationException("Operator '*' can't be applied to operands of types 'ulong' and 'int'");
-                        case TypeCode.UInt32: return (UInt64)a * (UInt32)b;
-                        case TypeCode.Int64: throw new InvalidOperationException("Operator '*' can't be applied to operands of types 'ulong' and 'long'");
-                        case TypeCode.UInt64: return (UInt64)a * (UInt64)b;
-                        case TypeCode.Single: return (UInt64)a * (Single)b;
-                        case TypeCode.Double: return (UInt64)a * (Double)b;
-                        case TypeCode.Decimal: return (UInt64)a * (Decimal)b;
-                    }
-                    break;
-
-                case TypeCode.Single:
-                    switch (typeCodeB)
-                    {
-                        case TypeCode.Boolean: throw new InvalidOperationException("Operator '*' can't be applied to operands of types 'float' and 'bool'");
-                        case TypeCode.SByte: return (Single)a * (SByte)b;
-                        case TypeCode.Int16: return (Single)a * (Int16)b;
-                        case TypeCode.UInt16: return (Single)a * (UInt16)b;
-                        case TypeCode.Int32: return (Single)a * (Int32)b;
-                        case TypeCode.UInt32: return (Single)a * (UInt32)b;
-                        case TypeCode.Int64: return (Single)a * (Int64)b;
-                        case TypeCode.UInt64: return (Single)a * (UInt64)b;
-                        case TypeCode.Single: return (Single)a * (Single)b;
-                        case TypeCode.Double: return (Single)a * (Double)b;
-                        case TypeCode.Decimal: throw new InvalidOperationException("Operator '*' can't be applied to operands of types 'float' and 'decimal'");
-                    }
-                    break;
-
-                case TypeCode.Double:
-                    switch (typeCodeB)
-                    {
-                        case TypeCode.Boolean: throw new InvalidOperationException("Operator '*' can't be applied to operands of types 'double' and 'bool'");
-                        case TypeCode.SByte: return (Double)a * (SByte)b;
-                        case TypeCode.Int16: return (Double)a * (Int16)b;
-                        case TypeCode.UInt16: return (Double)a * (UInt16)b;
-                        case TypeCode.Int32: return (Double)a * (Int32)b;
-                        case TypeCode.UInt32: return (Double)a * (UInt32)b;
-                        case TypeCode.Int64: return (Double)a * (Int64)b;
-                        case TypeCode.UInt64: return (Double)a * (UInt64)b;
-                        case TypeCode.Single: return (Double)a * (Single)b;
-                        case TypeCode.Double: return (Double)a * (Double)b;
-                        case TypeCode.Decimal: throw new InvalidOperationException("Operator '*' can't be applied to operands of types 'double' and 'decimal'");
-                    }
-                    break;
-
-                case TypeCode.Decimal:
-                    switch (typeCodeB)
-                    {
-                        case TypeCode.Boolean: throw new InvalidOperationException("Operator '*' can't be applied to operands of types 'decimal' and 'bool'");
-                        case TypeCode.SByte: return (Decimal)a * (SByte)b;
-                        case TypeCode.Int16: return (Decimal)a * (Int16)b;
-                        case TypeCode.UInt16: return (Decimal)a * (UInt16)b;
-                        case TypeCode.Int32: return (Decimal)a * (Int32)b;
-                        case TypeCode.UInt32: return (Decimal)a * (UInt32)b;
-                        case TypeCode.Int64: return (Decimal)a * (Int64)b;
-                        case TypeCode.UInt64: return (Decimal)a * (UInt64)b;
-                        case TypeCode.Single: throw new InvalidOperationException("Operator '*' can't be applied to operands of types 'decimal' and 'float'");
-                        case TypeCode.Double: throw new InvalidOperationException("Operator '*' can't be applied to operands of types 'decimal' and 'double'");
-                        case TypeCode.Decimal: return (Decimal)a * (Decimal)b;
-                    }
-                    break;
-            }
-
-            return null;
-        }
-        public static object MultiplyChecked(object a, object b, EvaluateOptions options)
-        {
-            a = ConvertIfString(a);
-            b = ConvertIfString(b);
-
-            if (options.HasFlag(EvaluateOptions.BooleanCalculation))
-            {
-                a = ConvertIfBoolean(a);
-                b = ConvertIfBoolean(b);
-            }
-
-            TypeCode typeCodeA = a.GetTypeCode();
-            TypeCode typeCodeB = b.GetTypeCode();
-            checked
-            {
-                switch (typeCodeA)
-                {
-                    case TypeCode.Byte:
-                        switch (typeCodeB)
-                        {
-                            case TypeCode.Boolean: throw new InvalidOperationException("Operator '*' can't be applied to operands of types 'byte' and 'bool'");
-                            case TypeCode.SByte: return (Byte)a * (SByte)b;
-                            case TypeCode.Int16: return (Byte)a * (Int16)b;
-                            case TypeCode.UInt16: return (Byte)a * (UInt16)b;
-                            case TypeCode.Int32: return (Byte)a * (Int32)b;
-                            case TypeCode.UInt32: return (Byte)a * (UInt32)b;
-                            case TypeCode.Int64: return (Byte)a * (Int64)b;
-                            case TypeCode.UInt64: return (Byte)a * (UInt64)b;
-                            case TypeCode.Single: return (Byte)a * (Single)b;
-                            case TypeCode.Double: return (Byte)a * (Double)b;
-                            case TypeCode.Decimal: return (Byte)a * (Decimal)b;
-                        }
-                        break;
-                    case TypeCode.SByte:
-                        switch (typeCodeB)
-                        {
-                            case TypeCode.Boolean: throw new InvalidOperationException("Operator '*' can't be applied to operands of types 'sbyte' and 'bool'");
-                            case TypeCode.SByte: return (SByte)a * (SByte)b;
-                            case TypeCode.Int16: return (SByte)a * (Int16)b;
-                            case TypeCode.UInt16: return (SByte)a * (UInt16)b;
-                            case TypeCode.Int32: return (SByte)a * (Int32)b;
-                            case TypeCode.UInt32: return (SByte)a * (UInt32)b;
-                            case TypeCode.Int64: return (SByte)a * (Int64)b;
-                            case TypeCode.UInt64: throw new InvalidOperationException("Operator '*' can't be applied to operands of types 'sbyte' and 'ulong'");
-                            case TypeCode.Single: return (SByte)a * (Single)b;
-                            case TypeCode.Double: return (SByte)a * (Double)b;
-                            case TypeCode.Decimal: return (SByte)a * (Decimal)b;
-                        }
-                        break;
-
-                    case TypeCode.Int16:
-                        switch (typeCodeB)
-                        {
-                            case TypeCode.Boolean: throw new InvalidOperationException("Operator '*' can't be applied to operands of types 'short' and 'bool'");
-                            case TypeCode.SByte: return (Int16)a * (SByte)b;
-                            case TypeCode.Int16: return (Int16)a * (Int16)b;
-                            case TypeCode.UInt16: return (Int16)a * (UInt16)b;
-                            case TypeCode.Int32: return (Int16)a * (Int32)b;
-                            case TypeCode.UInt32: return (Int16)a * (UInt32)b;
-                            case TypeCode.Int64: return (Int16)a * (Int64)b;
-                            case TypeCode.UInt64: throw new InvalidOperationException("Operator '*' can't be applied to operands of types 'short' and 'ulong'");
-                            case TypeCode.Single: return (Int16)a * (Single)b;
-                            case TypeCode.Double: return (Int16)a * (Double)b;
-                            case TypeCode.Decimal: return (Int16)a * (Decimal)b;
-                        }
-                        break;
-
-                    case TypeCode.UInt16:
-                        switch (typeCodeB)
-                        {
-                            case TypeCode.Boolean: throw new InvalidOperationException("Operator '*' can't be applied to operands of types 'ushort' and 'bool'");
-                            case TypeCode.SByte: return (UInt16)a * (SByte)b;
-                            case TypeCode.Int16: return (UInt16)a * (Int16)b;
-                            case TypeCode.UInt16: return (UInt16)a * (UInt16)b;
-                            case TypeCode.Int32: return (UInt16)a * (Int32)b;
-                            case TypeCode.UInt32: return (UInt16)a * (UInt32)b;
-                            case TypeCode.Int64: return (UInt16)a * (Int64)b;
-                            case TypeCode.UInt64: return (UInt16)a * (UInt64)b;
-                            case TypeCode.Single: return (UInt16)a * (Single)b;
-                            case TypeCode.Double: return (UInt16)a * (Double)b;
-                            case TypeCode.Decimal: return (UInt16)a * (Decimal)b;
-                        }
-                        break;
-
-                    case TypeCode.Int32:
-                        switch (typeCodeB)
-                        {
-                            case TypeCode.Boolean: throw new InvalidOperationException("Operator '*' can't be applied to operands of types 'int' and 'bool'");
-                            case TypeCode.SByte: return (Int32)a * (SByte)b;
-                            case TypeCode.Int16: return (Int32)a * (Int16)b;
-                            case TypeCode.UInt16: return (Int32)a * (UInt16)b;
-                            case TypeCode.Int32: return (Int32)a * (Int32)b;
-                            case TypeCode.UInt32: return (Int32)a * (UInt32)b;
-                            case TypeCode.Int64: return (Int32)a * (Int64)b;
-                            case TypeCode.UInt64: throw new InvalidOperationException("Operator '*' can't be applied to operands of types 'int' and 'ulong'");
-                            case TypeCode.Single: return (Int32)a * (Single)b;
-                            case TypeCode.Double: return (Int32)a * (Double)b;
-                            case TypeCode.Decimal: return (Int32)a * (Decimal)b;
-                        }
-                        break;
-
-                    case TypeCode.UInt32:
-                        switch (typeCodeB)
-                        {
-                            case TypeCode.Boolean: throw new InvalidOperationException("Operator '*' can't be applied to operands of types 'uint' and 'bool'");
-                            case TypeCode.SByte: return (UInt32)a * (SByte)b;
-                            case TypeCode.Int16: return (UInt32)a * (Int16)b;
-                            case TypeCode.UInt16: return (UInt32)a * (UInt16)b;
-                            case TypeCode.Int32: return (UInt32)a * (Int32)b;
-                            case TypeCode.UInt32: return (UInt32)a * (UInt32)b;
-                            case TypeCode.Int64: return (UInt32)a * (Int64)b;
-                            case TypeCode.UInt64: return (UInt32)a * (UInt64)b;
-                            case TypeCode.Single: return (UInt32)a * (Single)b;
-                            case TypeCode.Double: return (UInt32)a * (Double)b;
-                            case TypeCode.Decimal: return (UInt32)a * (Decimal)b;
-                        }
-                        break;
-
-                    case TypeCode.Int64:
-                        switch (typeCodeB)
-                        {
-                            case TypeCode.Boolean: throw new InvalidOperationException("Operator '*' can't be applied to operands of types 'long' and 'bool'");
-                            case TypeCode.SByte: return (Int64)a * (SByte)b;
-                            case TypeCode.Int16: return (Int64)a * (Int16)b;
-                            case TypeCode.UInt16: return (Int64)a * (UInt16)b;
-                            case TypeCode.Int32: return (Int64)a * (Int32)b;
-                            case TypeCode.UInt32: return (Int64)a * (UInt32)b;
-                            case TypeCode.Int64: return (Int64)a * (Int64)b;
-                            case TypeCode.UInt64: throw new InvalidOperationException("Operator '*' can't be applied to operands of types 'long' and 'ulong'");
-                            case TypeCode.Single: return (Int64)a * (Single)b;
-                            case TypeCode.Double: return (Int64)a * (Double)b;
-                            case TypeCode.Decimal: return (Int64)a * (Decimal)b;
-                        }
-                        break;
-
-                    case TypeCode.UInt64:
-                        switch (typeCodeB)
-                        {
-                            case TypeCode.Boolean: throw new InvalidOperationException("Operator '*' can't be applied to operands of types 'ulong' and 'bool'");
-                            case TypeCode.SByte: throw new InvalidOperationException("Operator '*' can't be applied to operands of types 'ulong' and 'sbyte'");
-                            case TypeCode.Int16: throw new InvalidOperationException("Operator '*' can't be applied to operands of types 'ulong' and 'short'");
-                            case TypeCode.UInt16: return (UInt64)a * (UInt16)b;
-                            case TypeCode.Int32: throw new InvalidOperationException("Operator '*' can't be applied to operands of types 'ulong' and 'int'");
-                            case TypeCode.UInt32: return (UInt64)a * (UInt32)b;
-                            case TypeCode.Int64: throw new InvalidOperationException("Operator '*' can't be applied to operands of types 'ulong' and 'long'");
-                            case TypeCode.UInt64: return (UInt64)a * (UInt64)b;
-                            case TypeCode.Single: return (UInt64)a * (Single)b;
-                            case TypeCode.Double: return (UInt64)a * (Double)b;
-                            case TypeCode.Decimal: return (UInt64)a * (Decimal)b;
-                        }
-                        break;
-
-                    case TypeCode.Single:
-                        switch (typeCodeB)
-                        {
-                            case TypeCode.Boolean: throw new InvalidOperationException("Operator '*' can't be applied to operands of types 'float' and 'bool'");
-                            case TypeCode.SByte: return (Single)a * (SByte)b;
-                            case TypeCode.Int16: return (Single)a * (Int16)b;
-                            case TypeCode.UInt16: return (Single)a * (UInt16)b;
-                            case TypeCode.Int32: return (Single)a * (Int32)b;
-                            case TypeCode.UInt32: return (Single)a * (UInt32)b;
-                            case TypeCode.Int64: return (Single)a * (Int64)b;
-                            case TypeCode.UInt64: return (Single)a * (UInt64)b;
-                            case TypeCode.Single: return (Single)a * (Single)b;
-                            case TypeCode.Double: return (Single)a * (Double)b;
-                            case TypeCode.Decimal: throw new InvalidOperationException("Operator '*' can't be applied to operands of types 'float' and 'decimal'");
-                        }
-                        break;
-
-                    case TypeCode.Double:
-                        switch (typeCodeB)
-                        {
-                            case TypeCode.Boolean: throw new InvalidOperationException("Operator '*' can't be applied to operands of types 'double' and 'bool'");
-                            case TypeCode.SByte: return (Double)a * (SByte)b;
-                            case TypeCode.Int16: return (Double)a * (Int16)b;
-                            case TypeCode.UInt16: return (Double)a * (UInt16)b;
-                            case TypeCode.Int32: return (Double)a * (Int32)b;
-                            case TypeCode.UInt32: return (Double)a * (UInt32)b;
-                            case TypeCode.Int64: return (Double)a * (Int64)b;
-                            case TypeCode.UInt64: return (Double)a * (UInt64)b;
-                            case TypeCode.Single: return (Double)a * (Single)b;
-                            case TypeCode.Double: return (Double)a * (Double)b;
-                            case TypeCode.Decimal: throw new InvalidOperationException("Operator '*' can't be applied to operands of types 'double' and 'decimal'");
-                        }
-                        break;
-
-                    case TypeCode.Decimal:
-                        switch (typeCodeB)
-                        {
-                            case TypeCode.Boolean: throw new InvalidOperationException("Operator '*' can't be applied to operands of types 'decimal' and 'bool'");
-                            case TypeCode.SByte: return (Decimal)a * (SByte)b;
-                            case TypeCode.Int16: return (Decimal)a * (Int16)b;
-                            case TypeCode.UInt16: return (Decimal)a * (UInt16)b;
-                            case TypeCode.Int32: return (Decimal)a * (Int32)b;
-                            case TypeCode.UInt32: return (Decimal)a * (UInt32)b;
-                            case TypeCode.Int64: return (Decimal)a * (Int64)b;
-                            case TypeCode.UInt64: return (Decimal)a * (UInt64)b;
-                            case TypeCode.Single: throw new InvalidOperationException("Operator '*' can't be applied to operands of types 'decimal' and 'float'");
-                            case TypeCode.Double: throw new InvalidOperationException("Operator '*' can't be applied to operands of types 'decimal' and 'double'");
-                            case TypeCode.Decimal: return (Decimal)a * (Decimal)b;
-                        }
-                        break;
-                }
-            }
-            return null;
-        }
-        public static object Divide(object a, object b, EvaluateOptions options)
-        {
-            a = ConvertIfString(a);
-            b = ConvertIfString(b);
-
-            if (options.HasFlag(EvaluateOptions.BooleanCalculation))
-            {
-                a = ConvertIfBoolean(a);
-                b = ConvertIfBoolean(b);
-            }
-
-            TypeCode typeCodeA = a.GetTypeCode();
-            TypeCode typeCodeB = b.GetTypeCode();
-
-            switch (typeCodeA)
-            {
-                case TypeCode.Byte:
-                    switch (typeCodeB)
-                    {
-                        case TypeCode.Boolean: throw new InvalidOperationException("Operator '/' can't be applied to operands of types 'byte' and 'bool'");
-                        case TypeCode.SByte: return (Byte)a / (SByte)b;
-                        case TypeCode.Int16: return (Byte)a / (Int16)b;
-                        case TypeCode.UInt16: return (Byte)a / (UInt16)b;
-                        case TypeCode.Int32: return (Byte)a / (Int32)b;
-                        case TypeCode.UInt32: return (Byte)a / (UInt32)b;
-                        case TypeCode.Int64: return (Byte)a / (Int64)b;
-                        case TypeCode.UInt64: return (Byte)a / (UInt64)b;
-                        case TypeCode.Single: return (Byte)a / (Single)b;
-                        case TypeCode.Double: return (Byte)a / (Double)b;
-                        case TypeCode.Decimal: return (Byte)a / (Decimal)b;
-                    }
-                    break;
-                case TypeCode.SByte:
-                    switch (typeCodeB)
-                    {
-                        case TypeCode.Boolean: throw new InvalidOperationException("Operator '/' can't be applied to operands of types 'sbyte' and 'bool'");
-                        case TypeCode.SByte: return (SByte)a / (SByte)b;
-                        case TypeCode.Int16: return (SByte)a / (Int16)b;
-                        case TypeCode.UInt16: return (SByte)a / (UInt16)b;
-                        case TypeCode.Int32: return (SByte)a / (Int32)b;
-                        case TypeCode.UInt32: return (SByte)a / (UInt32)b;
-                        case TypeCode.Int64: return (SByte)a / (Int64)b;
-                        case TypeCode.UInt64: throw new InvalidOperationException("Operator '/' can't be applied to operands of types 'sbyte' and 'ulong'");
-                        case TypeCode.Single: return (SByte)a / (Single)b;
-                        case TypeCode.Double: return (SByte)a / (Double)b;
-                        case TypeCode.Decimal: return (SByte)a / (Decimal)b;
-                    }
-                    break;
-
-                case TypeCode.Int16:
-                    switch (typeCodeB)
-                    {
-                        case TypeCode.Boolean: throw new InvalidOperationException("Operator '/' can't be applied to operands of types 'short' and 'bool'");
-                        case TypeCode.SByte: return (Int16)a / (SByte)b;
-                        case TypeCode.Int16: return (Int16)a / (Int16)b;
-                        case TypeCode.UInt16: return (Int16)a / (UInt16)b;
-                        case TypeCode.Int32: return (Int16)a / (Int32)b;
-                        case TypeCode.UInt32: return (Int16)a / (UInt32)b;
-                        case TypeCode.Int64: return (Int16)a / (Int64)b;
-                        case TypeCode.UInt64: throw new InvalidOperationException("Operator '/' can't be applied to operands of types 'short' and 'ulong'");
-                        case TypeCode.Single: return (Int16)a / (Single)b;
-                        case TypeCode.Double: return (Int16)a / (Double)b;
-                        case TypeCode.Decimal: return (Int16)a / (Decimal)b;
-                    }
-                    break;
-
-                case TypeCode.UInt16:
-                    switch (typeCodeB)
-                    {
-                        case TypeCode.Boolean: throw new InvalidOperationException("Operator '/' can't be applied to operands of types 'ushort' and 'bool'");
-                        case TypeCode.SByte: return (UInt16)a / (SByte)b;
-                        case TypeCode.Int16: return (UInt16)a / (Int16)b;
-                        case TypeCode.UInt16: return (UInt16)a / (UInt16)b;
-                        case TypeCode.Int32: return (UInt16)a / (Int32)b;
-                        case TypeCode.UInt32: return (UInt16)a / (UInt32)b;
-                        case TypeCode.Int64: return (UInt16)a / (Int64)b;
-                        case TypeCode.UInt64: return (UInt16)a / (UInt64)b;
-                        case TypeCode.Single: return (UInt16)a / (Single)b;
-                        case TypeCode.Double: return (UInt16)a / (Double)b;
-                        case TypeCode.Decimal: return (UInt16)a / (Decimal)b;
-                    }
-                    break;
-
-                case TypeCode.Int32:
-                    switch (typeCodeB)
-                    {
-                        case TypeCode.Boolean: throw new InvalidOperationException("Operator '/' can't be applied to operands of types 'int' and 'bool'");
-                        case TypeCode.SByte: return (Int32)a / (SByte)b;
-                        case TypeCode.Int16: return (Int32)a / (Int16)b;
-                        case TypeCode.UInt16: return (Int32)a / (UInt16)b;
-                        case TypeCode.Int32: return (Int32)a / (Int32)b;
-                        case TypeCode.UInt32: return (Int32)a / (UInt32)b;
-                        case TypeCode.Int64: return (Int32)a / (Int64)b;
-                        case TypeCode.UInt64: throw new InvalidOperationException("Operator '/' can't be applied to operands of types 'int' and 'ulong'");
-                        case TypeCode.Single: return (Int32)a / (Single)b;
-                        case TypeCode.Double: return (Int32)a / (Double)b;
-                        case TypeCode.Decimal: return (Int32)a / (Decimal)b;
-                    }
-                    break;
-
-                case TypeCode.UInt32:
-                    switch (typeCodeB)
-                    {
-                        case TypeCode.Boolean: throw new InvalidOperationException("Operator '/' can't be applied to operands of types 'uint' and 'bool'");
-                        case TypeCode.SByte: return (UInt32)a / (SByte)b;
-                        case TypeCode.Int16: return (UInt32)a / (Int16)b;
-                        case TypeCode.UInt16: return (UInt32)a / (UInt16)b;
-                        case TypeCode.Int32: return (UInt32)a / (Int32)b;
-                        case TypeCode.UInt32: return (UInt32)a / (UInt32)b;
-                        case TypeCode.Int64: return (UInt32)a / (Int64)b;
-                        case TypeCode.UInt64: return (UInt32)a / (UInt64)b;
-                        case TypeCode.Single: return (UInt32)a / (Single)b;
-                        case TypeCode.Double: return (UInt32)a / (Double)b;
-                        case TypeCode.Decimal: return (UInt32)a / (Decimal)b;
-                    }
-                    break;
-
-                case TypeCode.Int64:
-                    switch (typeCodeB)
-                    {
-                        case TypeCode.Boolean: throw new InvalidOperationException("Operator '/' can't be applied to operands of types 'long' and 'bool'");
-                        case TypeCode.SByte: return (Int64)a / (SByte)b;
-                        case TypeCode.Int16: return (Int64)a / (Int16)b;
-                        case TypeCode.UInt16: return (Int64)a / (UInt16)b;
-                        case TypeCode.Int32: return (Int64)a / (Int32)b;
-                        case TypeCode.UInt32: return (Int64)a / (UInt32)b;
-                        case TypeCode.Int64: return (Int64)a / (Int64)b;
-                        case TypeCode.UInt64: throw new InvalidOperationException("Operator '/' can't be applied to operands of types 'long' and 'ulong'");
-                        case TypeCode.Single: return (Int64)a / (Single)b;
-                        case TypeCode.Double: return (Int64)a / (Double)b;
-                        case TypeCode.Decimal: return (Int64)a / (Decimal)b;
-                    }
-                    break;
-
-                case TypeCode.UInt64:
-                    switch (typeCodeB)
-                    {
-                        case TypeCode.Boolean: throw new InvalidOperationException("Operator '-' can't be applied to operands of types 'ulong' and 'bool'");
-                        case TypeCode.SByte: throw new InvalidOperationException("Operator '/' can't be applied to operands of types 'ulong' and 'sbyte'");
-                        case TypeCode.Int16: throw new InvalidOperationException("Operator '/' can't be applied to operands of types 'ulong' and 'short'");
-                        case TypeCode.UInt16: return (UInt64)a / (UInt16)b;
-                        case TypeCode.Int32: throw new InvalidOperationException("Operator '/' can't be applied to operands of types 'ulong' and 'int'");
-                        case TypeCode.UInt32: return (UInt64)a / (UInt32)b;
-                        case TypeCode.Int64: throw new InvalidOperationException("Operator '/' can't be applied to operands of types 'ulong' and 'long'");
-                        case TypeCode.UInt64: return (UInt64)a / (UInt64)b;
-                        case TypeCode.Single: return (UInt64)a / (Single)b;
-                        case TypeCode.Double: return (UInt64)a / (Double)b;
-                        case TypeCode.Decimal: return (UInt64)a / (Decimal)b;
-                    }
-                    break;
-
-                case TypeCode.Single:
-                    switch (typeCodeB)
-                    {
-                        case TypeCode.Boolean: throw new InvalidOperationException("Operator '/' can't be applied to operands of types 'float' and 'bool'");
-                        case TypeCode.SByte: return (Single)a / (SByte)b;
-                        case TypeCode.Int16: return (Single)a / (Int16)b;
-                        case TypeCode.UInt16: return (Single)a / (UInt16)b;
-                        case TypeCode.Int32: return (Single)a / (Int32)b;
-                        case TypeCode.UInt32: return (Single)a / (UInt32)b;
-                        case TypeCode.Int64: return (Single)a / (Int64)b;
-                        case TypeCode.UInt64: return (Single)a / (UInt64)b;
-                        case TypeCode.Single: return (Single)a / (Single)b;
-                        case TypeCode.Double: return (Single)a / (Double)b;
-                        case TypeCode.Decimal: throw new InvalidOperationException("Operator '/' can't be applied to operands of types 'float' and 'decimal'");
-                    }
-                    break;
-
-                case TypeCode.Double:
-                    switch (typeCodeB)
-                    {
-                        case TypeCode.Boolean: throw new InvalidOperationException("Operator '/' can't be applied to operands of types 'double' and 'bool'");
-                        case TypeCode.SByte: return (Double)a / (SByte)b;
-                        case TypeCode.Int16: return (Double)a / (Int16)b;
-                        case TypeCode.UInt16: return (Double)a / (UInt16)b;
-                        case TypeCode.Int32: return (Double)a / (Int32)b;
-                        case TypeCode.UInt32: return (Double)a / (UInt32)b;
-                        case TypeCode.Int64: return (Double)a / (Int64)b;
-                        case TypeCode.UInt64: return (Double)a / (UInt64)b;
-                        case TypeCode.Single: return (Double)a / (Single)b;
-                        case TypeCode.Double: return (Double)a / (Double)b;
-                        case TypeCode.Decimal: throw new InvalidOperationException("Operator '/' can't be applied to operands of types 'double' and 'decimal'");
-                    }
-                    break;
-
-                case TypeCode.Decimal:
-                    switch (typeCodeB)
-                    {
-                        case TypeCode.Boolean: throw new InvalidOperationException("Operator '/' can't be applied to operands of types 'decimal' and 'bool'");
-                        case TypeCode.SByte: return (Decimal)a / (SByte)b;
-                        case TypeCode.Int16: return (Decimal)a / (Int16)b;
-                        case TypeCode.UInt16: return (Decimal)a / (UInt16)b;
-                        case TypeCode.Int32: return (Decimal)a / (Int32)b;
-                        case TypeCode.UInt32: return (Decimal)a / (UInt32)b;
-                        case TypeCode.Int64: return (Decimal)a / (Int64)b;
-                        case TypeCode.UInt64: return (Decimal)a / (UInt64)b;
-                        case TypeCode.Single: throw new InvalidOperationException("Operator '/' can't be applied to operands of types 'decimal' and 'float'");
-                        case TypeCode.Double: throw new InvalidOperationException("Operator '/' can't be applied to operands of types 'decimal' and 'double'");
-                        case TypeCode.Decimal: return (Decimal)a / (Decimal)b;
-                    }
-                    break;
-            }
-
-            return null;
-        }
-
-        public static object Modulo(object a, object b)
-        {
-            a = ConvertIfString(a);
-            b = ConvertIfString(b);
-
-            TypeCode typeCodeA = a.GetTypeCode();
-            TypeCode typeCodeB = b.GetTypeCode();
-
-            switch (typeCodeA)
-            {
-                case TypeCode.Byte:
-                    switch (typeCodeB)
-                    {
-                        case TypeCode.Boolean: throw new InvalidOperationException("Operator '%' can't be applied to operands of types 'byte' and 'bool'");
-                        case TypeCode.SByte: return (Byte)a % (SByte)b;
-                        case TypeCode.Int16: return (Byte)a % (Int16)b;
-                        case TypeCode.UInt16: return (Byte)a % (UInt16)b;
-                        case TypeCode.Int32: return (Byte)a % (Int32)b;
-                        case TypeCode.UInt32: return (Byte)a % (UInt32)b;
-                        case TypeCode.Int64: return (Byte)a % (Int64)b;
-                        case TypeCode.UInt64: return (Byte)a % (UInt64)b;
-                        case TypeCode.Single: return (Byte)a % (Single)b;
-                        case TypeCode.Double: return (Byte)a % (Double)b;
-                        case TypeCode.Decimal: return (Byte)a % (Decimal)b;
-                    }
-                    break;
-                case TypeCode.SByte:
-                    switch (typeCodeB)
-                    {
-                        case TypeCode.Boolean: throw new InvalidOperationException("Operator '%' can't be applied to operands of types 'sbyte' and 'bool'");
-                        case TypeCode.SByte: return (SByte)a % (SByte)b;
-                        case TypeCode.Int16: return (SByte)a % (Int16)b;
-                        case TypeCode.UInt16: return (SByte)a % (UInt16)b;
-                        case TypeCode.Int32: return (SByte)a % (Int32)b;
-                        case TypeCode.UInt32: return (SByte)a % (UInt32)b;
-                        case TypeCode.Int64: return (SByte)a % (Int64)b;
-                        case TypeCode.UInt64: throw new InvalidOperationException("Operator '%' can't be applied to operands of types 'sbyte' and 'ulong'");
-                        case TypeCode.Single: return (SByte)a % (Single)b;
-                        case TypeCode.Double: return (SByte)a % (Double)b;
-                        case TypeCode.Decimal: return (SByte)a % (Decimal)b;
-                    }
-                    break;
-
-                case TypeCode.Int16:
-                    switch (typeCodeB)
-                    {
-                        case TypeCode.Boolean: throw new InvalidOperationException("Operator '%' can't be applied to operands of types 'short' and 'bool'");
-                        case TypeCode.SByte: return (Int16)a % (SByte)b;
-                        case TypeCode.Int16: return (Int16)a % (Int16)b;
-                        case TypeCode.UInt16: return (Int16)a % (UInt16)b;
-                        case TypeCode.Int32: return (Int16)a % (Int32)b;
-                        case TypeCode.UInt32: return (Int16)a % (UInt32)b;
-                        case TypeCode.Int64: return (Int16)a % (Int64)b;
-                        case TypeCode.UInt64: throw new InvalidOperationException("Operator '%' can't be applied to operands of types 'short' and 'ulong'");
-                        case TypeCode.Single: return (Int16)a % (Single)b;
-                        case TypeCode.Double: return (Int16)a % (Double)b;
-                        case TypeCode.Decimal: return (Int16)a % (Decimal)b;
-                    }
-                    break;
-
-                case TypeCode.UInt16:
-                    switch (typeCodeB)
-                    {
-                        case TypeCode.Boolean: throw new InvalidOperationException("Operator '%' can't be applied to operands of types 'ushort' and 'bool'");
-                        case TypeCode.SByte: return (UInt16)a % (SByte)b;
-                        case TypeCode.Int16: return (UInt16)a % (Int16)b;
-                        case TypeCode.UInt16: return (UInt16)a % (UInt16)b;
-                        case TypeCode.Int32: return (UInt16)a % (Int32)b;
-                        case TypeCode.UInt32: return (UInt16)a % (UInt32)b;
-                        case TypeCode.Int64: return (UInt16)a % (Int64)b;
-                        case TypeCode.UInt64: return (UInt16)a % (UInt64)b;
-                        case TypeCode.Single: return (UInt16)a % (Single)b;
-                        case TypeCode.Double: return (UInt16)a % (Double)b;
-                        case TypeCode.Decimal: return (UInt16)a % (Decimal)b;
-                    }
-                    break;
-
-                case TypeCode.Int32:
-                    switch (typeCodeB)
-                    {
-                        case TypeCode.Boolean: throw new InvalidOperationException("Operator '%' can't be applied to operands of types 'int' and 'bool'");
-                        case TypeCode.SByte: return (Int32)a % (SByte)b;
-                        case TypeCode.Int16: return (Int32)a % (Int16)b;
-                        case TypeCode.UInt16: return (Int32)a % (UInt16)b;
-                        case TypeCode.Int32: return (Int32)a % (Int32)b;
-                        case TypeCode.UInt32: return (Int32)a % (UInt32)b;
-                        case TypeCode.Int64: return (Int32)a % (Int64)b;
-                        case TypeCode.UInt64: throw new InvalidOperationException("Operator '%' can't be applied to operands of types 'int' and 'ulong'");
-                        case TypeCode.Single: return (Int32)a % (Single)b;
-                        case TypeCode.Double: return (Int32)a % (Double)b;
-                        case TypeCode.Decimal: return (Int32)a % (Decimal)b;
-                    }
-                    break;
-
-                case TypeCode.UInt32:
-                    switch (typeCodeB)
-                    {
-                        case TypeCode.Boolean: throw new InvalidOperationException("Operator '%' can't be applied to operands of types 'uint' and 'bool'");
-                        case TypeCode.SByte: return (UInt32)a % (SByte)b;
-                        case TypeCode.Int16: return (UInt32)a % (Int16)b;
-                        case TypeCode.UInt16: return (UInt32)a % (UInt16)b;
-                        case TypeCode.Int32: return (UInt32)a % (Int32)b;
-                        case TypeCode.UInt32: return (UInt32)a % (UInt32)b;
-                        case TypeCode.Int64: return (UInt32)a % (Int64)b;
-                        case TypeCode.UInt64: return (UInt32)a % (UInt64)b;
-                        case TypeCode.Single: return (UInt32)a % (Single)b;
-                        case TypeCode.Double: return (UInt32)a % (Double)b;
-                        case TypeCode.Decimal: return (UInt32)a % (Decimal)b;
-                    }
-                    break;
-
-                case TypeCode.Int64:
-                    switch (typeCodeB)
-                    {
-                        case TypeCode.Boolean: throw new InvalidOperationException("Operator '%' can't be applied to operands of types 'long' and 'bool'");
-                        case TypeCode.SByte: return (Int64)a % (SByte)b;
-                        case TypeCode.Int16: return (Int64)a % (Int16)b;
-                        case TypeCode.UInt16: return (Int64)a % (UInt16)b;
-                        case TypeCode.Int32: return (Int64)a % (Int32)b;
-                        case TypeCode.UInt32: return (Int64)a % (UInt32)b;
-                        case TypeCode.Int64: return (Int64)a % (Int64)b;
-                        case TypeCode.UInt64: throw new InvalidOperationException("Operator '%' can't be applied to operands of types 'long' and 'ulong'");
-                        case TypeCode.Single: return (Int64)a % (Single)b;
-                        case TypeCode.Double: return (Int64)a % (Double)b;
-                        case TypeCode.Decimal: return (Int64)a % (Decimal)b;
-                    }
-                    break;
-
-                case TypeCode.UInt64:
-                    switch (typeCodeB)
-                    {
-                        case TypeCode.Boolean: throw new InvalidOperationException("Operator '%' can't be applied to operands of types 'ulong' and 'bool'");
-                        case TypeCode.SByte: throw new InvalidOperationException("Operator '%' can't be applied to operands of types 'ulong' and 'sbyte'");
-                        case TypeCode.Int16: throw new InvalidOperationException("Operator '%' can't be applied to operands of types 'ulong' and 'short'");
-                        case TypeCode.UInt16: return (UInt64)a % (UInt16)b;
-                        case TypeCode.Int32: throw new InvalidOperationException("Operator '%' can't be applied to operands of types 'ulong' and 'int'");
-                        case TypeCode.UInt32: return (UInt64)a % (UInt32)b;
-                        case TypeCode.Int64: throw new InvalidOperationException("Operator '%' can't be applied to operands of types 'ulong' and 'long'");
-                        case TypeCode.UInt64: return (UInt64)a % (UInt64)b;
-                        case TypeCode.Single: return (UInt64)a % (Single)b;
-                        case TypeCode.Double: return (UInt64)a % (Double)b;
-                        case TypeCode.Decimal: return (UInt64)a % (Decimal)b;
-                    }
-                    break;
-
-                case TypeCode.Single:
-                    switch (typeCodeB)
-                    {
-                        case TypeCode.Boolean: throw new InvalidOperationException("Operator '%' can't be applied to operands of types 'float' and 'bool'");
-                        case TypeCode.SByte: return (Single)a % (SByte)b;
-                        case TypeCode.Int16: return (Single)a % (Int16)b;
-                        case TypeCode.UInt16: return (Single)a % (UInt16)b;
-                        case TypeCode.Int32: return (Single)a % (Int32)b;
-                        case TypeCode.UInt32: return (Single)a % (UInt32)b;
-                        case TypeCode.Int64: return (Single)a % (Int64)b;
-                        case TypeCode.UInt64: return (Single)a % (UInt64)b;
-                        case TypeCode.Single: return (Single)a % (Single)b;
-                        case TypeCode.Double: return (Single)a % (Double)b;
-                        case TypeCode.Decimal: throw new InvalidOperationException("Operator '%' can't be applied to operands of types 'float' and 'decimal'");
-                    }
-                    break;
-
-                case TypeCode.Double:
-                    switch (typeCodeB)
-                    {
-                        case TypeCode.Boolean: throw new InvalidOperationException("Operator '%' can't be applied to operands of types 'double' and 'bool'");
-                        case TypeCode.SByte: return (Double)a % (SByte)b;
-                        case TypeCode.Int16: return (Double)a % (Int16)b;
-                        case TypeCode.UInt16: return (Double)a % (UInt16)b;
-                        case TypeCode.Int32: return (Double)a % (Int32)b;
-                        case TypeCode.UInt32: return (Double)a % (UInt32)b;
-                        case TypeCode.Int64: return (Double)a % (Int64)b;
-                        case TypeCode.UInt64: return (Double)a % (UInt64)b;
-                        case TypeCode.Single: return (Double)a % (Single)b;
-                        case TypeCode.Double: return (Double)a % (Double)b;
-                        case TypeCode.Decimal: throw new InvalidOperationException("Operator '%' can't be applied to operands of types 'double' and 'decimal'");
-                    }
-                    break;
-
-                case TypeCode.Decimal:
-                    switch (typeCodeB)
-                    {
-                        case TypeCode.Boolean: throw new InvalidOperationException("Operator '%' can't be applied to operands of types 'decimal' and 'bool'");
-                        case TypeCode.SByte: return (Decimal)a % (SByte)b;
-                        case TypeCode.Int16: return (Decimal)a % (Int16)b;
-                        case TypeCode.UInt16: return (Decimal)a % (UInt16)b;
-                        case TypeCode.Int32: return (Decimal)a % (Int32)b;
-                        case TypeCode.UInt32: return (Decimal)a % (UInt32)b;
-                        case TypeCode.Int64: return (Decimal)a % (Int64)b;
-                        case TypeCode.UInt64: return (Decimal)a % (UInt64)b;
-                        case TypeCode.Single: throw new InvalidOperationException("Operator '%' can't be applied to operands of types 'decimal' and 'float'");
-                        case TypeCode.Double: throw new InvalidOperationException("Operator '%' can't be applied to operands of types 'decimal' and 'decimal'");
-                        case TypeCode.Decimal: return (Decimal)a % (Decimal)b;
-                    }
-                    break;
-            }
-
-            return null;
-        }
-        public static object Max(object a, object b)
-        {
-            a = ConvertIfString(a);
-            b = ConvertIfString(b);
-
-            if (a == null && b == null)
-            {
-                return null;
-            }
-
-            if (a == null)
-            {
-                return b;
-            }
-
-            if (b == null)
-            {
-                return a;
-            }
-
-            TypeCode typeCode = ConvertToHighestPrecision(ref a, ref b);
-
-            switch (typeCode)
-            {
-                case TypeCode.Byte:
-                    return Math.Max((Byte)a, (Byte)b);
-                case TypeCode.SByte:
-                    return Math.Max((SByte)a, (SByte)b);
-                case TypeCode.Int16:
-                    return Math.Max((Int16)a, (Int16)b);
-                case TypeCode.UInt16:
-                    return Math.Max((UInt16)a, (UInt16)b);
-                case TypeCode.Int32:
-                    return Math.Max((Int32)a, (Int32)b);
-                case TypeCode.UInt32:
-                    return Math.Max((UInt32)a, (UInt32)b);
-                case TypeCode.Int64:
-                    return Math.Max((Int64)a, (Int64)b);
-                case TypeCode.UInt64:
-                    return Math.Max((UInt64)a, (UInt64)b);
-                case TypeCode.Single:
-                    return Math.Max((Single)a, (Single)b);
-                case TypeCode.Double:
-                    return Math.Max((Double)a, (Double)b);
-                case TypeCode.Decimal:
-                    return Math.Max((Decimal)a, (Decimal)b);
-            }
-
-            return null;
-        }
-        public static object Min(object a, object b)
-        {
-            a = ConvertIfString(a);
-            b = ConvertIfString(b);
-
-            if (a == null && b == null)
-            {
-                return null;
-            }
-
-            if (a == null)
-            {
-                return b;
-            }
-
-            if (b == null)
-            {
-                return a;
-            }
-
-            TypeCode typeCode = ConvertToHighestPrecision(ref a,ref b);
-
-            switch (typeCode)
-            {
-                case TypeCode.Byte:
-                    return Math.Min((Byte)a, (Byte)b);
-                case TypeCode.SByte:
-                    return Math.Min((SByte)a, (SByte)b);
-                case TypeCode.Int16:
-                    return Math.Min((Int16)a, (Int16)b);
-                case TypeCode.UInt16:
-                    return Math.Min((UInt16)a, (UInt16)b);
-                case TypeCode.Int32:
-                    return Math.Min((Int32)a, (Int32)b);
-                case TypeCode.UInt32:
-                    return Math.Min((UInt32)a, (UInt32)b);
-                case TypeCode.Int64:
-                    return Math.Min((Int64)a, (Int64)b);
-                case TypeCode.UInt64:
-                    return Math.Min((UInt64)a, (UInt64)b);
-                case TypeCode.Single:
-                    return Math.Min((Single)a, (Single)b);
-                case TypeCode.Double:
-                    return Math.Min((Double)a, (Double)b);
-                case TypeCode.Decimal:
-                    return Math.Min((Decimal)a, (Decimal)b);
-            }
-
-            return null;
-        }
-
-<<<<<<< HEAD
-        public static object LeftShift(object a, object b)
-        {
-            a = ConvertIfString(a);
-            b = ConvertIfString(b);
-
-            TypeCode typeCodeA = a.GetTypeCode();
-
-            var bits = Convert.ToByte(b);
-
-            switch (typeCodeA)
-            {
-                case TypeCode.Boolean:
-                    throw new InvalidOperationException("Operator '<<' can't be applied to operands of types 'decimal' and 'bool'");
-                case TypeCode.Byte:
-                    return (byte)a << bits;
-                case TypeCode.SByte:
-                    return (sbyte)a << bits;
-                case TypeCode.Int16:
-                    return (short)a << bits;
-                case TypeCode.UInt16:
-                    return (ushort)a << bits;
-                case TypeCode.Int32:
-                    return (int)a << bits;
-                case TypeCode.UInt32:
-                    return (uint)a << bits;
-                case TypeCode.Int64:
-                    return (long)a << bits;
-                case TypeCode.UInt64:
-                    return (ulong)a << bits;
-                case TypeCode.Single:
-                    return Convert.ToInt32(a) << bits;
-                case TypeCode.Double:
-                    return Convert.ToInt64(a) << bits;
-                case TypeCode.Decimal:
-                    return Convert.ToInt64(a) << bits;
-            }
-
-            return null;
-        }
-
-        public static object RightShift(object a, object b)
-        {
-            a = ConvertIfString(a);
-            b = ConvertIfString(b);
-
-            TypeCode typeCodeA = a.GetTypeCode();
-
-            var bits = Convert.ToByte(b);
-
-            switch (typeCodeA)
-            {
-                case TypeCode.Boolean:
-                    throw new InvalidOperationException("Operator '>>' can't be applied to operands of types 'decimal' and 'bool'");
-                case TypeCode.Byte:
-                    return (byte)a >> bits;
-                case TypeCode.SByte:
-                    return (sbyte)a >> bits;
-                case TypeCode.Int16:
-                    return (short)a >> bits;
-                case TypeCode.UInt16:
-                    return (ushort)a >> bits;
-                case TypeCode.Int32:
-                    return (int)a >> bits;
-                case TypeCode.UInt32:
-                    return (uint)a >> bits;
-                case TypeCode.Int64:
-                    return (long)a >> bits;
-                case TypeCode.UInt64:
-                    return (ulong)a >> bits;
-                case TypeCode.Single:
-                    return Convert.ToInt64(a) >> bits;
-                case TypeCode.Double:
-                    return Convert.ToInt64(a) >> bits;
-                case TypeCode.Decimal:
-                    return Convert.ToInt64(a) >> bits;
-            }
-
-            return null;
-        }
-
-        public static object BitwiseAnd(object a, object b)
-        {
-            return ApplyBitwiseOperator(a, b, "&");
-        }
-
-        public static object BitwiseOr(object a, object b)
-        {
-            return ApplyBitwiseOperator(a, b, "|");
-        }
-
-        public static object BitwiseXor(object a, object b)
-        {
-            return ApplyBitwiseOperator(a, b, "^");
-        }
-
-        private static object ApplyBitwiseOperator(object a, object b, string @operator)
-        {
-            a = ConvertIfString(a);
-            b = ConvertIfString(b);
-
-            TypeCode typeCodeA = a.GetTypeCode();
-            TypeCode typeCodeB = b.GetTypeCode();
-
-            // Are both values numerical?
-            if (typeCodeA < TypeCode.SByte || typeCodeA > TypeCode.Double || typeCodeB < TypeCode.SByte
-                || typeCodeB > TypeCode.Double)
-            {
-                throw new InvalidOperationException(
-                    string.Format(
-                        "Operator '{0}' can't be applied to operands of types '{1}' and '{2}'",
-                        @operator,
-                        typeCodeA,
-                        typeCodeB));
-            }
-
-            // Determine the result type, float and double are converted to long
-            var resultType = typeCodeA > TypeCode.UInt64 || typeCodeB > TypeCode.UInt64
-                ? TypeCode.Int64
-                : (TypeCode)Math.Max((int)typeCodeA, (int)typeCodeB);
-
-            if (resultType == TypeCode.UInt64)
-            {
-                var aul = (ulong)Convert.ChangeType(a, TypeCode.UInt64, CultureInfo.CurrentCulture);
-                var bul = (ulong)Convert.ChangeType(b, TypeCode.UInt64, CultureInfo.CurrentCulture);
-
-                switch (@operator)
-                {
-                    case "&": return aul & bul;
-                    case "|": return aul | bul;
-                    case "^": return aul ^ bul;
-                    default:
-                        throw new InvalidOperationException("Unknown operator");
-                }
-            }
-
-            // Convert temporarily to long since it is large enough for the other types
-            var al = (long)Convert.ChangeType(a, TypeCode.Int64, CultureInfo.CurrentCulture);
-            var bl = (long)Convert.ChangeType(b, TypeCode.Int64, CultureInfo.CurrentCulture);
-            long result;
-            switch (@operator)
-            {
-                case "&": result = al & bl; break;
-                case "|": result = al | bl; break;
-                case "^": result = al ^ bl; break;
-                default:
-                    throw new InvalidOperationException("Unknown operator");
-            }
-
-            // Convert to the smallest type required
-            return Convert.ChangeType(result, resultType, CultureInfo.CurrentCulture);
-=======
-
-        private static TypeCode ConvertToHighestPrecision(ref object a, ref object b)
-        {
-            TypeCode typeCodeA = a.GetTypeCode();
-            TypeCode typeCodeB = b.GetTypeCode();
-            
-            if (typeCodeA==typeCodeB)
-                return typeCodeA;
-
-            if (!(TypeCodeBitSize(typeCodeA, out bool floatingPointA) is int bitSizeA))
-                return TypeCode.Empty;
-            if (!(TypeCodeBitSize(typeCodeB, out bool floatingPointB) is int bitSizeB))
-                return TypeCode.Empty;
-
-            if (floatingPointA != floatingPointB)
-            {
-                if (floatingPointA)
-                {
-                    b = ConvertTo(b, typeCodeA);
-
-                    return typeCodeA;
-                }
-                else
-                {
-                    a = ConvertTo(a, typeCodeB);
-
-                    return typeCodeB;
-                }
-            }
-
-            if (bitSizeA > bitSizeB)
-            {
-                b = ConvertTo(b, typeCodeA);
-
-                return typeCodeA;
-            }
-            else
-            {
-                a = ConvertTo(a, typeCodeB);
-
-                return typeCodeB;
-            }
-                
-        }
-
-        private static int? TypeCodeBitSize(TypeCode typeCode,out bool floatingPoint)
-        {
-            floatingPoint = false;
-            switch (typeCode)
-            {
-                case TypeCode.SByte: return 8;
-                case TypeCode.Byte: return 8;
-                case TypeCode.Int16: return 16;
-                case TypeCode.UInt16: return 16;
-                case TypeCode.Int32: return 32;
-                case TypeCode.UInt32: return 32;
-                case TypeCode.Int64: return 64;
-                case TypeCode.UInt64: return 64;
-                case TypeCode.Single:
-                    floatingPoint = true;
-                    return 32;
-                case TypeCode.Double:
-                    floatingPoint = true;
-                    return 64;
-                case TypeCode.Decimal:
-                    floatingPoint = true;
-                    return 128;
-                default: return null;
-            }
-        }
-
-        private static object  ConvertTo(object value, TypeCode toType)
-        {
-            switch (toType)
-            {
-                case TypeCode.Byte:
-                    return Convert.ToByte(value);
-
-                case TypeCode.SByte:
-                    return Convert.ToSByte(value);
-
-                case TypeCode.Int16:
-                    return Convert.ToInt16(value);
-
-                case TypeCode.UInt16:
-                    return Convert.ToUInt16(value);
-
-                case TypeCode.Int32:
-                    return Convert.ToInt32(value);
-
-                case TypeCode.UInt32:
-                    return Convert.ToUInt32(value);
-
-                case TypeCode.Int64:
-                    return Convert.ToInt64(value);
-
-                case TypeCode.UInt64:
-                    return Convert.ToUInt64(value);
-
-                case TypeCode.Single:
-                    return Convert.ToSingle(value);
-
-                case TypeCode.Double:
-                    return Convert.ToDouble(value);
-
-                case TypeCode.Decimal:
-                    return Convert.ToDecimal(value);
-            }
-
-            return null;
->>>>>>> 3bf2b53a
-        }
-    }
-}
+﻿using System;
+using System.Globalization;
+
+namespace NCalc
+{
+    public class Numbers
+    {
+        private static object ConvertIfString(object s)
+        {
+            if (s is String || s is char)
+            {
+                return Decimal.Parse(s.ToString());
+            }
+
+            return s;
+        }
+
+        private static object ConvertIfBoolean(object input)
+        {
+            if (input is bool boolean)
+            {
+                return boolean ? 1 : 0;
+            }
+
+            return input;
+        }
+
+        public static object Add(object a, object b, EvaluateOptions options)
+        {
+            a = ConvertIfString(a);
+            b = ConvertIfString(b);
+
+            if (options.HasFlag(EvaluateOptions.BooleanCalculation))
+            {
+                a = ConvertIfBoolean(a);
+                b = ConvertIfBoolean(b);
+            }
+
+            TypeCode typeCodeA = a.GetTypeCode();
+            TypeCode typeCodeB = b.GetTypeCode();
+
+            switch (typeCodeA)
+            {
+                case TypeCode.Boolean:
+                    switch (typeCodeB)
+                    {
+                        case TypeCode.Boolean: throw new InvalidOperationException("Operator '+' can't be applied to operands of types 'bool' and 'bool'");
+                        case TypeCode.Byte: throw new InvalidOperationException("Operator '+' can't be applied to operands of types 'bool' and 'byte'");
+                        case TypeCode.SByte: throw new InvalidOperationException("Operator '+' can't be applied to operands of types 'bool' and 'byte'");
+                        case TypeCode.Int16: throw new InvalidOperationException("Operator '+' can't be applied to operands of types 'bool' and 'byte'");
+                        case TypeCode.UInt16: throw new InvalidOperationException("Operator '+' can't be applied to operands of types 'bool' and 'byte'");
+                        case TypeCode.Int32: throw new InvalidOperationException("Operator '+' can't be applied to operands of types 'bool' and 'byte'");
+                        case TypeCode.UInt32: throw new InvalidOperationException("Operator '+' can't be applied to operands of types 'bool' and 'byte'");
+                        case TypeCode.Int64: throw new InvalidOperationException("Operator '+' can't be applied to operands of types 'bool' and 'byte'");
+                        case TypeCode.UInt64: throw new InvalidOperationException("Operator '+' can't be applied to operands of types 'bool' and 'byte'");
+                        case TypeCode.Single: throw new InvalidOperationException("Operator '+' can't be applied to operands of types 'bool' and 'byte'");
+                        case TypeCode.Double: throw new InvalidOperationException("Operator '+' can't be applied to operands of types 'bool' and 'byte'");
+                        case TypeCode.Decimal: throw new InvalidOperationException("Operator '+' can't be applied to operands of types 'bool' and 'byte'");
+                    }
+                    break;
+                case TypeCode.Byte:
+                    switch (typeCodeB)
+                    {
+                        case TypeCode.Boolean: throw new InvalidOperationException("Operator '+' can't be applied to operands of types 'byte' and 'bool'");
+                        case TypeCode.Byte: return (Byte)a + (Byte)b;
+                        case TypeCode.SByte: return (Byte)a + (SByte)b;
+                        case TypeCode.Int16: return (Byte)a + (Int16)b;
+                        case TypeCode.UInt16: return (Byte)a + (UInt16)b;
+                        case TypeCode.Int32: return (Byte)a + (Int32)b;
+                        case TypeCode.UInt32: return (Byte)a + (UInt32)b;
+                        case TypeCode.Int64: return (Byte)a + (Int64)b;
+                        case TypeCode.UInt64: return (Byte)a + (UInt64)b;
+                        case TypeCode.Single: return (Byte)a + (Single)b;
+                        case TypeCode.Double: return (Byte)a + (Double)b;
+                        case TypeCode.Decimal: return (Byte)a + (Decimal)b;
+                    }
+                    break;
+                case TypeCode.SByte:
+                    switch (typeCodeB)
+                    {
+                        case TypeCode.Boolean: throw new InvalidOperationException("Operator '+' can't be applied to operands of types 'sbyte' and 'bool'");
+                        case TypeCode.Byte: return (SByte)a + (Byte)b;
+                        case TypeCode.SByte: return (SByte)a + (SByte)b;
+                        case TypeCode.Int16: return (SByte)a + (Int16)b;
+                        case TypeCode.UInt16: return (SByte)a + (UInt16)b;
+                        case TypeCode.Int32: return (SByte)a + (Int32)b;
+                        case TypeCode.UInt32: return (SByte)a + (UInt32)b;
+                        case TypeCode.Int64: return (SByte)a + (Int64)b;
+                        case TypeCode.UInt64: throw new InvalidOperationException("Operator '+' can't be applied to operands of types 'sbyte' and 'ulong'");
+                        case TypeCode.Single: return (SByte)a + (Single)b;
+                        case TypeCode.Double: return (SByte)a + (Double)b;
+                        case TypeCode.Decimal: return (SByte)a + (Decimal)b;
+                    }
+                    break;
+
+                case TypeCode.Int16:
+                    switch (typeCodeB)
+                    {
+                        case TypeCode.Boolean: throw new InvalidOperationException("Operator '+' can't be applied to operands of types 'short' and 'bool'");
+                        case TypeCode.Byte: return (Int16)a + (Byte)b;
+                        case TypeCode.SByte: return (Int16)a + (SByte)b;
+                        case TypeCode.Int16: return (Int16)a + (Int16)b;
+                        case TypeCode.UInt16: return (Int16)a + (UInt16)b;
+                        case TypeCode.Int32: return (Int16)a + (Int32)b;
+                        case TypeCode.UInt32: return (Int16)a + (UInt32)b;
+                        case TypeCode.Int64: return (Int16)a + (Int64)b;
+                        case TypeCode.UInt64: throw new InvalidOperationException("Operator '+' can't be applied to operands of types 'short' and 'ulong'");
+                        case TypeCode.Single: return (Int16)a + (Single)b;
+                        case TypeCode.Double: return (Int16)a + (Double)b;
+                        case TypeCode.Decimal: return (Int16)a + (Decimal)b;
+                    }
+                    break;
+
+                case TypeCode.UInt16:
+                    switch (typeCodeB)
+                    {
+                        case TypeCode.Boolean: throw new InvalidOperationException("Operator '+' can't be applied to operands of types 'ushort' and 'bool'");
+                        case TypeCode.Byte: return (UInt16)a + (Byte)b;
+                        case TypeCode.SByte: return (UInt16)a + (SByte)b;
+                        case TypeCode.Int16: return (UInt16)a + (Int16)b;
+                        case TypeCode.UInt16: return (UInt16)a + (UInt16)b;
+                        case TypeCode.Int32: return (UInt16)a + (Int32)b;
+                        case TypeCode.UInt32: return (UInt16)a + (UInt32)b;
+                        case TypeCode.Int64: return (UInt16)a + (Int64)b;
+                        case TypeCode.UInt64: return (UInt16)a + (UInt64)b;
+                        case TypeCode.Single: return (UInt16)a + (Single)b;
+                        case TypeCode.Double: return (UInt16)a + (Double)b;
+                        case TypeCode.Decimal: return (UInt16)a + (Decimal)b;
+                    }
+                    break;
+
+                case TypeCode.Int32:
+                    switch (typeCodeB)
+                    {
+                        case TypeCode.Boolean: throw new InvalidOperationException("Operator '+' can't be applied to operands of types 'int' and 'bool'");
+                        case TypeCode.Byte: return (Int32)a + (Byte)b;
+                        case TypeCode.SByte: return (Int32)a + (SByte)b;
+                        case TypeCode.Int16: return (Int32)a + (Int16)b;
+                        case TypeCode.UInt16: return (Int32)a + (UInt16)b;
+                        case TypeCode.Int32: return (Int32)a + (Int32)b;
+                        case TypeCode.UInt32: return (Int32)a + (UInt32)b;
+                        case TypeCode.Int64: return (Int32)a + (Int64)b;
+                        case TypeCode.UInt64: throw new InvalidOperationException("Operator '+' can't be applied to operands of types 'int' and 'ulong'");
+                        case TypeCode.Single: return (Int32)a + (Single)b;
+                        case TypeCode.Double: return (Int32)a + (Double)b;
+                        case TypeCode.Decimal: return (Int32)a + (Decimal)b;
+                    }
+                    break;
+
+                case TypeCode.UInt32:
+                    switch (typeCodeB)
+                    {
+                        case TypeCode.Boolean: throw new InvalidOperationException("Operator '+' can't be applied to operands of types 'unit' and 'bool'");
+                        case TypeCode.Byte: return (UInt32)a + (Byte)b;
+                        case TypeCode.SByte: return (UInt32)a + (SByte)b;
+                        case TypeCode.Int16: return (UInt32)a + (Int16)b;
+                        case TypeCode.UInt16: return (UInt32)a + (UInt16)b;
+                        case TypeCode.Int32: return (UInt32)a + (Int32)b;
+                        case TypeCode.UInt32: return (UInt32)a + (UInt32)b;
+                        case TypeCode.Int64: return (UInt32)a + (Int64)b;
+                        case TypeCode.UInt64: return (UInt32)a + (UInt64)b;
+                        case TypeCode.Single: return (UInt32)a + (Single)b;
+                        case TypeCode.Double: return (UInt32)a + (Double)b;
+                        case TypeCode.Decimal: return (UInt32)a + (Decimal)b;
+                    }
+                    break;
+
+                case TypeCode.Int64:
+                    switch (typeCodeB)
+                    {
+                        case TypeCode.Boolean: throw new InvalidOperationException("Operator '+' can't be applied to operands of types 'long' and 'bool'");
+                        case TypeCode.Byte: return (Int64)a + (Byte)b;
+                        case TypeCode.SByte: return (Int64)a + (SByte)b;
+                        case TypeCode.Int16: return (Int64)a + (Int16)b;
+                        case TypeCode.UInt16: return (Int64)a + (UInt16)b;
+                        case TypeCode.Int32: return (Int64)a + (Int32)b;
+                        case TypeCode.UInt32: return (Int64)a + (UInt32)b;
+                        case TypeCode.Int64: return (Int64)a + (Int64)b;
+                        case TypeCode.UInt64: throw new InvalidOperationException("Operator '+' can't be applied to operands of types 'long' and 'ulong'");
+                        case TypeCode.Single: return (Int64)a + (Single)b;
+                        case TypeCode.Double: return (Int64)a + (Double)b;
+                        case TypeCode.Decimal: return (Int64)a + (Decimal)b;
+                    }
+                    break;
+
+                case TypeCode.UInt64:
+                    switch (typeCodeB)
+                    {
+                        case TypeCode.Boolean: throw new InvalidOperationException("Operator '+' can't be applied to operands of types 'ulong' and 'bool'");
+                        case TypeCode.Byte: return (UInt64)a + (Byte)b;
+                        case TypeCode.SByte: throw new InvalidOperationException("Operator '+' can't be applied to operands of types 'ulong' and 'sbyte'");
+                        case TypeCode.Int16: throw new InvalidOperationException("Operator '+' can't be applied to operands of types 'ulong' and 'short'");
+                        case TypeCode.UInt16: return (UInt64)a + (UInt16)b;
+                        case TypeCode.Int32: throw new InvalidOperationException("Operator '+' can't be applied to operands of types 'ulong' and 'int'");
+                        case TypeCode.UInt32: return (UInt64)a + (UInt32)b;
+                        case TypeCode.Int64: throw new InvalidOperationException("Operator '+' can't be applied to operands of types 'ulong' and 'ulong'");
+                        case TypeCode.UInt64: return (UInt64)a + (UInt64)b;
+                        case TypeCode.Single: return (UInt64)a + (Single)b;
+                        case TypeCode.Double: return (UInt64)a + (Double)b;
+                        case TypeCode.Decimal: return (UInt64)a + (Decimal)b;
+                    }
+                    break;
+
+                case TypeCode.Single:
+                    switch (typeCodeB)
+                    {
+                        case TypeCode.Boolean: throw new InvalidOperationException("Operator '+' can't be applied to operands of types 'float' and 'bool'");
+                        case TypeCode.Byte: return (Single)a + (Byte)b;
+                        case TypeCode.SByte: return (Single)a + (SByte)b;
+                        case TypeCode.Int16: return (Single)a + (Int16)b;
+                        case TypeCode.UInt16: return (Single)a + (UInt16)b;
+                        case TypeCode.Int32: return (Single)a + (Int32)b;
+                        case TypeCode.UInt32: return (Single)a + (UInt32)b;
+                        case TypeCode.Int64: return (Single)a + (Int64)b;
+                        case TypeCode.UInt64: return (Single)a + (UInt64)b;
+                        case TypeCode.Single: return (Single)a + (Single)b;
+                        case TypeCode.Double: return (Single)a + (Double)b;
+                        case TypeCode.Decimal: return Convert.ToDecimal(a) + (Decimal)b;
+                    }
+                    break;
+
+                case TypeCode.Double:
+                    switch (typeCodeB)
+                    {
+                        case TypeCode.Boolean: throw new InvalidOperationException("Operator '+' can't be applied to operands of types 'double' and 'bool'");
+                        case TypeCode.Byte: return (Double)a + (Byte)b;
+                        case TypeCode.SByte: return (Double)a + (SByte)b;
+                        case TypeCode.Int16: return (Double)a + (Int16)b;
+                        case TypeCode.UInt16: return (Double)a + (UInt16)b;
+                        case TypeCode.Int32: return (Double)a + (Int32)b;
+                        case TypeCode.UInt32: return (Double)a + (UInt32)b;
+                        case TypeCode.Int64: return (Double)a + (Int64)b;
+                        case TypeCode.UInt64: return (Double)a + (UInt64)b;
+                        case TypeCode.Single: return (Double)a + (Single)b;
+                        case TypeCode.Double: return (Double)a + (Double)b;
+                        case TypeCode.Decimal: return Convert.ToDecimal(a) + (Decimal)b;
+                    }
+                    break;
+
+                case TypeCode.Decimal:
+                    switch (typeCodeB)
+                    {
+                        case TypeCode.Boolean: throw new InvalidOperationException("Operator '+' can't be applied to operands of types 'decimal' and 'bool'");
+                        case TypeCode.Byte: return (Decimal)a + (Byte)b;
+                        case TypeCode.SByte: return (Decimal)a + (SByte)b;
+                        case TypeCode.Int16: return (Decimal)a + (Int16)b;
+                        case TypeCode.UInt16: return (Decimal)a + (UInt16)b;
+                        case TypeCode.Int32: return (Decimal)a + (Int32)b;
+                        case TypeCode.UInt32: return (Decimal)a + (UInt32)b;
+                        case TypeCode.Int64: return (Decimal)a + (Int64)b;
+                        case TypeCode.UInt64: return (Decimal)a + (UInt64)b;
+                        case TypeCode.Single: return (Decimal)a + Convert.ToDecimal(b);
+                        case TypeCode.Double: return (Decimal)a + Convert.ToDecimal(b);
+                        case TypeCode.Decimal: return (Decimal)a + (Decimal)b;
+                    }
+                    break;
+            }
+
+            return null;
+        }
+
+        public static object AddChecked(object a, object b, EvaluateOptions options)
+        {
+            a = ConvertIfString(a);
+            b = ConvertIfString(b);
+
+            if (options.HasFlag(EvaluateOptions.BooleanCalculation))
+            {
+                a = ConvertIfBoolean(a);
+                b = ConvertIfBoolean(b);
+            }
+
+            TypeCode typeCodeA = a.GetTypeCode();
+            TypeCode typeCodeB = b.GetTypeCode();
+            checked
+            {
+                switch (typeCodeA)
+                {
+                    case TypeCode.Boolean:
+                        switch (typeCodeB)
+                        {
+                            case TypeCode.Boolean: throw new InvalidOperationException("Operator '+' can't be applied to operands of types 'bool' and 'bool'");
+                            case TypeCode.Byte: throw new InvalidOperationException("Operator '+' can't be applied to operands of types 'bool' and 'byte'");
+                            case TypeCode.SByte: throw new InvalidOperationException("Operator '+' can't be applied to operands of types 'bool' and 'byte'");
+                            case TypeCode.Int16: throw new InvalidOperationException("Operator '+' can't be applied to operands of types 'bool' and 'byte'");
+                            case TypeCode.UInt16: throw new InvalidOperationException("Operator '+' can't be applied to operands of types 'bool' and 'byte'");
+                            case TypeCode.Int32: throw new InvalidOperationException("Operator '+' can't be applied to operands of types 'bool' and 'byte'");
+                            case TypeCode.UInt32: throw new InvalidOperationException("Operator '+' can't be applied to operands of types 'bool' and 'byte'");
+                            case TypeCode.Int64: throw new InvalidOperationException("Operator '+' can't be applied to operands of types 'bool' and 'byte'");
+                            case TypeCode.UInt64: throw new InvalidOperationException("Operator '+' can't be applied to operands of types 'bool' and 'byte'");
+                            case TypeCode.Single: throw new InvalidOperationException("Operator '+' can't be applied to operands of types 'bool' and 'byte'");
+                            case TypeCode.Double: throw new InvalidOperationException("Operator '+' can't be applied to operands of types 'bool' and 'byte'");
+                            case TypeCode.Decimal: throw new InvalidOperationException("Operator '+' can't be applied to operands of types 'bool' and 'byte'");
+                        }
+                        break;
+                    case TypeCode.Byte:
+                        switch (typeCodeB)
+                        {
+                            case TypeCode.Boolean: throw new InvalidOperationException("Operator '+' can't be applied to operands of types 'byte' and 'bool'");
+                            case TypeCode.Byte: return (Byte)a + (Byte)b;
+                            case TypeCode.SByte: return (Byte)a + (SByte)b;
+                            case TypeCode.Int16: return (Byte)a + (Int16)b;
+                            case TypeCode.UInt16: return (Byte)a + (UInt16)b;
+                            case TypeCode.Int32: return (Byte)a + (Int32)b;
+                            case TypeCode.UInt32: return (Byte)a + (UInt32)b;
+                            case TypeCode.Int64: return (Byte)a + (Int64)b;
+                            case TypeCode.UInt64: return (Byte)a + (UInt64)b;
+                            case TypeCode.Single: return (Byte)a + (Single)b;
+                            case TypeCode.Double: return (Byte)a + (Double)b;
+                            case TypeCode.Decimal: return (Byte)a + (Decimal)b;
+                        }
+                        break;
+                    case TypeCode.SByte:
+                        switch (typeCodeB)
+                        {
+                            case TypeCode.Boolean: throw new InvalidOperationException("Operator '+' can't be applied to operands of types 'sbyte' and 'bool'");
+                            case TypeCode.Byte: return (SByte)a + (Byte)b;
+                            case TypeCode.SByte: return (SByte)a + (SByte)b;
+                            case TypeCode.Int16: return (SByte)a + (Int16)b;
+                            case TypeCode.UInt16: return (SByte)a + (UInt16)b;
+                            case TypeCode.Int32: return (SByte)a + (Int32)b;
+                            case TypeCode.UInt32: return (SByte)a + (UInt32)b;
+                            case TypeCode.Int64: return (SByte)a + (Int64)b;
+                            case TypeCode.UInt64: throw new InvalidOperationException("Operator '+' can't be applied to operands of types 'sbyte' and 'ulong'");
+                            case TypeCode.Single: return (SByte)a + (Single)b;
+                            case TypeCode.Double: return (SByte)a + (Double)b;
+                            case TypeCode.Decimal: return (SByte)a + (Decimal)b;
+                        }
+                        break;
+
+                    case TypeCode.Int16:
+                        switch (typeCodeB)
+                        {
+                            case TypeCode.Boolean: throw new InvalidOperationException("Operator '+' can't be applied to operands of types 'short' and 'bool'");
+                            case TypeCode.Byte: return (Int16)a + (Byte)b;
+                            case TypeCode.SByte: return (Int16)a + (SByte)b;
+                            case TypeCode.Int16: return (Int16)a + (Int16)b;
+                            case TypeCode.UInt16: return (Int16)a + (UInt16)b;
+                            case TypeCode.Int32: return (Int16)a + (Int32)b;
+                            case TypeCode.UInt32: return (Int16)a + (UInt32)b;
+                            case TypeCode.Int64: return (Int16)a + (Int64)b;
+                            case TypeCode.UInt64: throw new InvalidOperationException("Operator '+' can't be applied to operands of types 'short' and 'ulong'");
+                            case TypeCode.Single: return (Int16)a + (Single)b;
+                            case TypeCode.Double: return (Int16)a + (Double)b;
+                            case TypeCode.Decimal: return (Int16)a + (Decimal)b;
+                        }
+                        break;
+
+                    case TypeCode.UInt16:
+                        switch (typeCodeB)
+                        {
+                            case TypeCode.Boolean: throw new InvalidOperationException("Operator '+' can't be applied to operands of types 'ushort' and 'bool'");
+                            case TypeCode.Byte: return (UInt16)a + (Byte)b;
+                            case TypeCode.SByte: return (UInt16)a + (SByte)b;
+                            case TypeCode.Int16: return (UInt16)a + (Int16)b;
+                            case TypeCode.UInt16: return (UInt16)a + (UInt16)b;
+                            case TypeCode.Int32: return (UInt16)a + (Int32)b;
+                            case TypeCode.UInt32: return (UInt16)a + (UInt32)b;
+                            case TypeCode.Int64: return (UInt16)a + (Int64)b;
+                            case TypeCode.UInt64: return (UInt16)a + (UInt64)b;
+                            case TypeCode.Single: return (UInt16)a + (Single)b;
+                            case TypeCode.Double: return (UInt16)a + (Double)b;
+                            case TypeCode.Decimal: return (UInt16)a + (Decimal)b;
+                        }
+                        break;
+
+                    case TypeCode.Int32:
+                        switch (typeCodeB)
+                        {
+                            case TypeCode.Boolean: throw new InvalidOperationException("Operator '+' can't be applied to operands of types 'int' and 'bool'");
+                            case TypeCode.Byte: return (Int32)a + (Byte)b;
+                            case TypeCode.SByte: return (Int32)a + (SByte)b;
+                            case TypeCode.Int16: return (Int32)a + (Int16)b;
+                            case TypeCode.UInt16: return (Int32)a + (UInt16)b;
+                            case TypeCode.Int32: return (Int32)a + (Int32)b;
+                            case TypeCode.UInt32: return (Int32)a + (UInt32)b;
+                            case TypeCode.Int64: return (Int32)a + (Int64)b;
+                            case TypeCode.UInt64: throw new InvalidOperationException("Operator '+' can't be applied to operands of types 'int' and 'ulong'");
+                            case TypeCode.Single: return (Int32)a + (Single)b;
+                            case TypeCode.Double: return (Int32)a + (Double)b;
+                            case TypeCode.Decimal: return (Int32)a + (Decimal)b;
+                        }
+                        break;
+
+                    case TypeCode.UInt32:
+                        switch (typeCodeB)
+                        {
+                            case TypeCode.Boolean: throw new InvalidOperationException("Operator '+' can't be applied to operands of types 'unit' and 'bool'");
+                            case TypeCode.Byte: return (UInt32)a + (Byte)b;
+                            case TypeCode.SByte: return (UInt32)a + (SByte)b;
+                            case TypeCode.Int16: return (UInt32)a + (Int16)b;
+                            case TypeCode.UInt16: return (UInt32)a + (UInt16)b;
+                            case TypeCode.Int32: return (UInt32)a + (Int32)b;
+                            case TypeCode.UInt32: return (UInt32)a + (UInt32)b;
+                            case TypeCode.Int64: return (UInt32)a + (Int64)b;
+                            case TypeCode.UInt64: return (UInt32)a + (UInt64)b;
+                            case TypeCode.Single: return (UInt32)a + (Single)b;
+                            case TypeCode.Double: return (UInt32)a + (Double)b;
+                            case TypeCode.Decimal: return (UInt32)a + (Decimal)b;
+                        }
+                        break;
+
+                    case TypeCode.Int64:
+                        switch (typeCodeB)
+                        {
+                            case TypeCode.Boolean: throw new InvalidOperationException("Operator '+' can't be applied to operands of types 'long' and 'bool'");
+                            case TypeCode.Byte: return (Int64)a + (Byte)b;
+                            case TypeCode.SByte: return (Int64)a + (SByte)b;
+                            case TypeCode.Int16: return (Int64)a + (Int16)b;
+                            case TypeCode.UInt16: return (Int64)a + (UInt16)b;
+                            case TypeCode.Int32: return (Int64)a + (Int32)b;
+                            case TypeCode.UInt32: return (Int64)a + (UInt32)b;
+                            case TypeCode.Int64: return (Int64)a + (Int64)b;
+                            case TypeCode.UInt64: throw new InvalidOperationException("Operator '+' can't be applied to operands of types 'long' and 'ulong'");
+                            case TypeCode.Single: return (Int64)a + (Single)b;
+                            case TypeCode.Double: return (Int64)a + (Double)b;
+                            case TypeCode.Decimal: return (Int64)a + (Decimal)b;
+                        }
+                        break;
+
+                    case TypeCode.UInt64:
+                        switch (typeCodeB)
+                        {
+                            case TypeCode.Boolean: throw new InvalidOperationException("Operator '+' can't be applied to operands of types 'ulong' and 'bool'");
+                            case TypeCode.Byte: return (UInt64)a + (Byte)b;
+                            case TypeCode.SByte: throw new InvalidOperationException("Operator '+' can't be applied to operands of types 'ulong' and 'sbyte'");
+                            case TypeCode.Int16: throw new InvalidOperationException("Operator '+' can't be applied to operands of types 'ulong' and 'short'");
+                            case TypeCode.UInt16: return (UInt64)a + (UInt16)b;
+                            case TypeCode.Int32: throw new InvalidOperationException("Operator '+' can't be applied to operands of types 'ulong' and 'int'");
+                            case TypeCode.UInt32: return (UInt64)a + (UInt32)b;
+                            case TypeCode.Int64: throw new InvalidOperationException("Operator '+' can't be applied to operands of types 'ulong' and 'ulong'");
+                            case TypeCode.UInt64: return (UInt64)a + (UInt64)b;
+                            case TypeCode.Single: return (UInt64)a + (Single)b;
+                            case TypeCode.Double: return (UInt64)a + (Double)b;
+                            case TypeCode.Decimal: return (UInt64)a + (Decimal)b;
+                        }
+                        break;
+
+                    case TypeCode.Single:
+                        switch (typeCodeB)
+                        {
+                            case TypeCode.Boolean: throw new InvalidOperationException("Operator '+' can't be applied to operands of types 'float' and 'bool'");
+                            case TypeCode.Byte: return (Single)a + (Byte)b;
+                            case TypeCode.SByte: return (Single)a + (SByte)b;
+                            case TypeCode.Int16: return (Single)a + (Int16)b;
+                            case TypeCode.UInt16: return (Single)a + (UInt16)b;
+                            case TypeCode.Int32: return (Single)a + (Int32)b;
+                            case TypeCode.UInt32: return (Single)a + (UInt32)b;
+                            case TypeCode.Int64: return (Single)a + (Int64)b;
+                            case TypeCode.UInt64: return (Single)a + (UInt64)b;
+                            case TypeCode.Single: return (Single)a + (Single)b;
+                            case TypeCode.Double: return (Single)a + (Double)b;
+                            case TypeCode.Decimal: return Convert.ToDecimal(a) + (Decimal)b;
+                        }
+                        break;
+
+                    case TypeCode.Double:
+                        switch (typeCodeB)
+                        {
+                            case TypeCode.Boolean: throw new InvalidOperationException("Operator '+' can't be applied to operands of types 'double' and 'bool'");
+                            case TypeCode.Byte: return (Double)a + (Byte)b;
+                            case TypeCode.SByte: return (Double)a + (SByte)b;
+                            case TypeCode.Int16: return (Double)a + (Int16)b;
+                            case TypeCode.UInt16: return (Double)a + (UInt16)b;
+                            case TypeCode.Int32: return (Double)a + (Int32)b;
+                            case TypeCode.UInt32: return (Double)a + (UInt32)b;
+                            case TypeCode.Int64: return (Double)a + (Int64)b;
+                            case TypeCode.UInt64: return (Double)a + (UInt64)b;
+                            case TypeCode.Single: return (Double)a + (Single)b;
+                            case TypeCode.Double: return (Double)a + (Double)b;
+                            case TypeCode.Decimal: return Convert.ToDecimal(a) + (Decimal)b;
+                        }
+                        break;
+
+                    case TypeCode.Decimal:
+                        switch (typeCodeB)
+                        {
+                            case TypeCode.Boolean: throw new InvalidOperationException("Operator '+' can't be applied to operands of types 'decimal' and 'bool'");
+                            case TypeCode.Byte: return (Decimal)a + (Byte)b;
+                            case TypeCode.SByte: return (Decimal)a + (SByte)b;
+                            case TypeCode.Int16: return (Decimal)a + (Int16)b;
+                            case TypeCode.UInt16: return (Decimal)a + (UInt16)b;
+                            case TypeCode.Int32: return (Decimal)a + (Int32)b;
+                            case TypeCode.UInt32: return (Decimal)a + (UInt32)b;
+                            case TypeCode.Int64: return (Decimal)a + (Int64)b;
+                            case TypeCode.UInt64: return (Decimal)a + (UInt64)b;
+                            case TypeCode.Single: return (Decimal)a + Convert.ToDecimal(b);
+                            case TypeCode.Double: return (Decimal)a + Convert.ToDecimal(b);
+                            case TypeCode.Decimal: return (Decimal)a + (Decimal)b;
+                        }
+                        break;
+                }
+
+                return null;
+            }
+        }
+
+        public static object Soustract(object a, object b, EvaluateOptions options)
+        {
+            a = ConvertIfString(a);
+            b = ConvertIfString(b);
+
+            if (options.HasFlag(EvaluateOptions.BooleanCalculation))
+            {
+                a = ConvertIfBoolean(a);
+                b = ConvertIfBoolean(b);
+            }
+
+            TypeCode typeCodeA = a.GetTypeCode();
+            TypeCode typeCodeB = b.GetTypeCode();
+
+            switch (typeCodeA)
+            {
+                case TypeCode.Boolean:
+                    switch (typeCodeB)
+                    {
+                        case TypeCode.Boolean: throw new InvalidOperationException("Operator '-' can't be applied to operands of types 'bool' and 'bool'");
+                        case TypeCode.Byte: throw new InvalidOperationException("Operator '-' can't be applied to operands of types 'bool' and 'byte'");
+                        case TypeCode.SByte: throw new InvalidOperationException("Operator '-' can't be applied to operands of types 'bool' and 'byte'");
+                        case TypeCode.Int16: throw new InvalidOperationException("Operator '-' can't be applied to operands of types 'bool' and 'byte'");
+                        case TypeCode.UInt16: throw new InvalidOperationException("Operator '-' can't be applied to operands of types 'bool' and 'byte'");
+                        case TypeCode.Int32: throw new InvalidOperationException("Operator '-' can't be applied to operands of types 'bool' and 'byte'");
+                        case TypeCode.UInt32: throw new InvalidOperationException("Operator '-' can't be applied to operands of types 'bool' and 'byte'");
+                        case TypeCode.Int64: throw new InvalidOperationException("Operator '-' can't be applied to operands of types 'bool' and 'byte'");
+                        case TypeCode.UInt64: throw new InvalidOperationException("Operator '-' can't be applied to operands of types 'bool' and 'byte'");
+                        case TypeCode.Single: throw new InvalidOperationException("Operator '-' can't be applied to operands of types 'bool' and 'byte'");
+                        case TypeCode.Double: throw new InvalidOperationException("Operator '-' can't be applied to operands of types 'bool' and 'byte'");
+                        case TypeCode.Decimal: throw new InvalidOperationException("Operator '-' can't be applied to operands of types 'bool' and 'byte'");
+                    }
+                    break;
+                case TypeCode.Byte:
+                    switch (typeCodeB)
+                    {
+                        case TypeCode.Boolean: throw new InvalidOperationException("Operator '-' can't be applied to operands of types 'byte' and 'bool'");
+                        case TypeCode.SByte: return (Byte)a - (SByte)b;
+                        case TypeCode.Int16: return (Byte)a - (Int16)b;
+                        case TypeCode.UInt16: return (Byte)a - (UInt16)b;
+                        case TypeCode.Int32: return (Byte)a - (Int32)b;
+                        case TypeCode.UInt32: return (Byte)a - (UInt32)b;
+                        case TypeCode.Int64: return (Byte)a - (Int64)b;
+                        case TypeCode.UInt64: return (Byte)a - (UInt64)b;
+                        case TypeCode.Single: return (Byte)a - (Single)b;
+                        case TypeCode.Double: return (Byte)a - (Double)b;
+                        case TypeCode.Decimal: return (Byte)a - (Decimal)b;
+                    }
+                    break;
+                case TypeCode.SByte:
+                    switch (typeCodeB)
+                    {
+                        case TypeCode.Boolean: throw new InvalidOperationException("Operator '-' can't be applied to operands of types 'sbyte' and 'bool'");
+                        case TypeCode.SByte: return (SByte)a - (SByte)b;
+                        case TypeCode.Int16: return (SByte)a - (Int16)b;
+                        case TypeCode.UInt16: return (SByte)a - (UInt16)b;
+                        case TypeCode.Int32: return (SByte)a - (Int32)b;
+                        case TypeCode.UInt32: return (SByte)a - (UInt32)b;
+                        case TypeCode.Int64: return (SByte)a - (Int64)b;
+                        case TypeCode.UInt64: throw new InvalidOperationException("Operator '-' can't be applied to operands of types 'sbyte' and 'ulong'");
+                        case TypeCode.Single: return (SByte)a - (Single)b;
+                        case TypeCode.Double: return (SByte)a - (Double)b;
+                        case TypeCode.Decimal: return (SByte)a - (Decimal)b;
+                    }
+                    break;
+
+                case TypeCode.Int16:
+                    switch (typeCodeB)
+                    {
+                        case TypeCode.Boolean: throw new InvalidOperationException("Operator '-' can't be applied to operands of types 'short' and 'bool'");
+                        case TypeCode.SByte: return (Int16)a - (SByte)b;
+                        case TypeCode.Int16: return (Int16)a - (Int16)b;
+                        case TypeCode.UInt16: return (Int16)a - (UInt16)b;
+                        case TypeCode.Int32: return (Int16)a - (Int32)b;
+                        case TypeCode.UInt32: return (Int16)a - (UInt32)b;
+                        case TypeCode.Int64: return (Int16)a - (Int64)b;
+                        case TypeCode.UInt64: throw new InvalidOperationException("Operator '-' can't be applied to operands of types 'short' and 'ulong'");
+                        case TypeCode.Single: return (Int16)a - (Single)b;
+                        case TypeCode.Double: return (Int16)a - (Double)b;
+                        case TypeCode.Decimal: return (Int16)a - (Decimal)b;
+                    }
+                    break;
+
+                case TypeCode.UInt16:
+                    switch (typeCodeB)
+                    {
+                        case TypeCode.Boolean: throw new InvalidOperationException("Operator '-' can't be applied to operands of types 'ushort' and 'bool'");
+                        case TypeCode.SByte: return (UInt16)a - (SByte)b;
+                        case TypeCode.Int16: return (UInt16)a - (Int16)b;
+                        case TypeCode.UInt16: return (UInt16)a - (UInt16)b;
+                        case TypeCode.Int32: return (UInt16)a - (Int32)b;
+                        case TypeCode.UInt32: return (UInt16)a - (UInt32)b;
+                        case TypeCode.Int64: return (UInt16)a - (Int64)b;
+                        case TypeCode.UInt64: return (UInt16)a - (UInt64)b;
+                        case TypeCode.Single: return (UInt16)a - (Single)b;
+                        case TypeCode.Double: return (UInt16)a - (Double)b;
+                        case TypeCode.Decimal: return (UInt16)a - (Decimal)b;
+                    }
+                    break;
+
+                case TypeCode.Int32:
+                    switch (typeCodeB)
+                    {
+                        case TypeCode.Boolean: throw new InvalidOperationException("Operator '-' can't be applied to operands of types 'int' and 'bool'");
+                        case TypeCode.SByte: return (Int32)a - (SByte)b;
+                        case TypeCode.Int16: return (Int32)a - (Int16)b;
+                        case TypeCode.UInt16: return (Int32)a - (UInt16)b;
+                        case TypeCode.Int32: return (Int32)a - (Int32)b;
+                        case TypeCode.UInt32: return (Int32)a - (UInt32)b;
+                        case TypeCode.Int64: return (Int32)a - (Int64)b;
+                        case TypeCode.UInt64: throw new InvalidOperationException("Operator '-' can't be applied to operands of types 'int' and 'ulong'");
+                        case TypeCode.Single: return (Int32)a - (Single)b;
+                        case TypeCode.Double: return (Int32)a - (Double)b;
+                        case TypeCode.Decimal: return (Int32)a - (Decimal)b;
+                    }
+                    break;
+
+                case TypeCode.UInt32:
+                    switch (typeCodeB)
+                    {
+                        case TypeCode.Boolean: throw new InvalidOperationException("Operator '-' can't be applied to operands of types 'uint' and 'bool'");
+                        case TypeCode.SByte: return (UInt32)a - (SByte)b;
+                        case TypeCode.Int16: return (UInt32)a - (Int16)b;
+                        case TypeCode.UInt16: return (UInt32)a - (UInt16)b;
+                        case TypeCode.Int32: return (UInt32)a - (Int32)b;
+                        case TypeCode.UInt32: return (UInt32)a - (UInt32)b;
+                        case TypeCode.Int64: return (UInt32)a - (Int64)b;
+                        case TypeCode.UInt64: return (UInt32)a - (UInt64)b;
+                        case TypeCode.Single: return (UInt32)a - (Single)b;
+                        case TypeCode.Double: return (UInt32)a - (Double)b;
+                        case TypeCode.Decimal: return (UInt32)a - (Decimal)b;
+                    }
+                    break;
+
+                case TypeCode.Int64:
+                    switch (typeCodeB)
+                    {
+                        case TypeCode.Boolean: throw new InvalidOperationException("Operator '-' can't be applied to operands of types 'long' and 'bool'");
+                        case TypeCode.SByte: return (Int64)a - (SByte)b;
+                        case TypeCode.Int16: return (Int64)a - (Int16)b;
+                        case TypeCode.UInt16: return (Int64)a - (UInt16)b;
+                        case TypeCode.Int32: return (Int64)a - (Int32)b;
+                        case TypeCode.UInt32: return (Int64)a - (UInt32)b;
+                        case TypeCode.Int64: return (Int64)a - (Int64)b;
+                        case TypeCode.UInt64: throw new InvalidOperationException("Operator '-' can't be applied to operands of types 'long' and 'ulong'");
+                        case TypeCode.Single: return (Int64)a - (Single)b;
+                        case TypeCode.Double: return (Int64)a - (Double)b;
+                        case TypeCode.Decimal: return (Int64)a - (Decimal)b;
+                    }
+                    break;
+
+                case TypeCode.UInt64:
+                    switch (typeCodeB)
+                    {
+                        case TypeCode.Boolean: throw new InvalidOperationException("Operator '-' can't be applied to operands of types 'ulong' and 'bool'");
+                        case TypeCode.SByte: throw new InvalidOperationException("Operator '-' can't be applied to operands of types 'ulong' and 'double'");
+                        case TypeCode.Int16: throw new InvalidOperationException("Operator '-' can't be applied to operands of types 'ulong' and 'short'");
+                        case TypeCode.UInt16: return (UInt64)a - (UInt16)b;
+                        case TypeCode.Int32: throw new InvalidOperationException("Operator '-' can't be applied to operands of types 'ulong' and 'int'");
+                        case TypeCode.UInt32: return (UInt64)a - (UInt32)b;
+                        case TypeCode.Int64: throw new InvalidOperationException("Operator '-' can't be applied to operands of types 'ulong' and 'long'");
+                        case TypeCode.UInt64: return (UInt64)a - (UInt64)b;
+                        case TypeCode.Single: return (UInt64)a - (Single)b;
+                        case TypeCode.Double: return (UInt64)a - (Double)b;
+                        case TypeCode.Decimal: return (UInt64)a - (Decimal)b;
+                    }
+                    break;
+
+                case TypeCode.Single:
+                    switch (typeCodeB)
+                    {
+                        case TypeCode.Boolean: throw new InvalidOperationException("Operator '-' can't be applied to operands of types 'float' and 'bool'");
+                        case TypeCode.SByte: return (Single)a - (SByte)b;
+                        case TypeCode.Int16: return (Single)a - (Int16)b;
+                        case TypeCode.UInt16: return (Single)a - (UInt16)b;
+                        case TypeCode.Int32: return (Single)a - (Int32)b;
+                        case TypeCode.UInt32: return (Single)a - (UInt32)b;
+                        case TypeCode.Int64: return (Single)a - (Int64)b;
+                        case TypeCode.UInt64: return (Single)a - (UInt64)b;
+                        case TypeCode.Single: return (Single)a - (Single)b;
+                        case TypeCode.Double: return (Single)a - (Double)b;
+                        case TypeCode.Decimal: throw new InvalidOperationException("Operator '-' can't be applied to operands of types 'float' and 'decimal'");
+                    }
+                    break;
+
+                case TypeCode.Double:
+                    switch (typeCodeB)
+                    {
+                        case TypeCode.Boolean: throw new InvalidOperationException("Operator '-' can't be applied to operands of types 'double' and 'bool'");
+                        case TypeCode.SByte: return (Double)a - (SByte)b;
+                        case TypeCode.Int16: return (Double)a - (Int16)b;
+                        case TypeCode.UInt16: return (Double)a - (UInt16)b;
+                        case TypeCode.Int32: return (Double)a - (Int32)b;
+                        case TypeCode.UInt32: return (Double)a - (UInt32)b;
+                        case TypeCode.Int64: return (Double)a - (Int64)b;
+                        case TypeCode.UInt64: return (Double)a - (UInt64)b;
+                        case TypeCode.Single: return (Double)a - (Single)b;
+                        case TypeCode.Double: return (Double)a - (Double)b;
+                        case TypeCode.Decimal: throw new InvalidOperationException("Operator '-' can't be applied to operands of types 'double' and 'decimal'");
+                    }
+                    break;
+
+                case TypeCode.Decimal:
+                    switch (typeCodeB)
+                    {
+                        case TypeCode.Boolean: throw new InvalidOperationException("Operator '-' can't be applied to operands of types 'decimal' and 'bool'");
+                        case TypeCode.SByte: return (Decimal)a - (SByte)b;
+                        case TypeCode.Int16: return (Decimal)a - (Int16)b;
+                        case TypeCode.UInt16: return (Decimal)a - (UInt16)b;
+                        case TypeCode.Int32: return (Decimal)a - (Int32)b;
+                        case TypeCode.UInt32: return (Decimal)a - (UInt32)b;
+                        case TypeCode.Int64: return (Decimal)a - (Int64)b;
+                        case TypeCode.UInt64: return (Decimal)a - (UInt64)b;
+                        case TypeCode.Single: throw new InvalidOperationException("Operator '-' can't be applied to operands of types 'decimal' and 'float'");
+                        case TypeCode.Double: throw new InvalidOperationException("Operator '-' can't be applied to operands of types 'decimal' and 'double'");
+                        case TypeCode.Decimal: return (Decimal)a - (Decimal)b;
+                    }
+                    break;
+            }
+
+            return null;
+        }
+        public static object SoustractChecked(object a, object b, EvaluateOptions options)
+        {
+            a = ConvertIfString(a);
+            b = ConvertIfString(b);
+
+            if (options.HasFlag(EvaluateOptions.BooleanCalculation))
+            {
+                a = ConvertIfBoolean(a);
+                b = ConvertIfBoolean(b);
+            }
+
+            TypeCode typeCodeA = a.GetTypeCode();
+            TypeCode typeCodeB = b.GetTypeCode();
+            checked
+            {
+                switch (typeCodeA)
+                {
+                    case TypeCode.Boolean:
+                        switch (typeCodeB)
+                        {
+                            case TypeCode.Boolean: throw new InvalidOperationException("Operator '-' can't be applied to operands of types 'bool' and 'bool'");
+                            case TypeCode.Byte: throw new InvalidOperationException("Operator '-' can't be applied to operands of types 'bool' and 'byte'");
+                            case TypeCode.SByte: throw new InvalidOperationException("Operator '-' can't be applied to operands of types 'bool' and 'byte'");
+                            case TypeCode.Int16: throw new InvalidOperationException("Operator '-' can't be applied to operands of types 'bool' and 'byte'");
+                            case TypeCode.UInt16: throw new InvalidOperationException("Operator '-' can't be applied to operands of types 'bool' and 'byte'");
+                            case TypeCode.Int32: throw new InvalidOperationException("Operator '-' can't be applied to operands of types 'bool' and 'byte'");
+                            case TypeCode.UInt32: throw new InvalidOperationException("Operator '-' can't be applied to operands of types 'bool' and 'byte'");
+                            case TypeCode.Int64: throw new InvalidOperationException("Operator '-' can't be applied to operands of types 'bool' and 'byte'");
+                            case TypeCode.UInt64: throw new InvalidOperationException("Operator '-' can't be applied to operands of types 'bool' and 'byte'");
+                            case TypeCode.Single: throw new InvalidOperationException("Operator '-' can't be applied to operands of types 'bool' and 'byte'");
+                            case TypeCode.Double: throw new InvalidOperationException("Operator '-' can't be applied to operands of types 'bool' and 'byte'");
+                            case TypeCode.Decimal: throw new InvalidOperationException("Operator '-' can't be applied to operands of types 'bool' and 'byte'");
+                        }
+                        break;
+                    case TypeCode.Byte:
+                        switch (typeCodeB)
+                        {
+                            case TypeCode.Boolean: throw new InvalidOperationException("Operator '-' can't be applied to operands of types 'byte' and 'bool'");
+                            case TypeCode.SByte: return (Byte)a - (SByte)b;
+                            case TypeCode.Int16: return (Byte)a - (Int16)b;
+                            case TypeCode.UInt16: return (Byte)a - (UInt16)b;
+                            case TypeCode.Int32: return (Byte)a - (Int32)b;
+                            case TypeCode.UInt32: return (Byte)a - (UInt32)b;
+                            case TypeCode.Int64: return (Byte)a - (Int64)b;
+                            case TypeCode.UInt64: return (Byte)a - (UInt64)b;
+                            case TypeCode.Single: return (Byte)a - (Single)b;
+                            case TypeCode.Double: return (Byte)a - (Double)b;
+                            case TypeCode.Decimal: return (Byte)a - (Decimal)b;
+                        }
+                        break;
+                    case TypeCode.SByte:
+                        switch (typeCodeB)
+                        {
+                            case TypeCode.Boolean: throw new InvalidOperationException("Operator '-' can't be applied to operands of types 'sbyte' and 'bool'");
+                            case TypeCode.SByte: return (SByte)a - (SByte)b;
+                            case TypeCode.Int16: return (SByte)a - (Int16)b;
+                            case TypeCode.UInt16: return (SByte)a - (UInt16)b;
+                            case TypeCode.Int32: return (SByte)a - (Int32)b;
+                            case TypeCode.UInt32: return (SByte)a - (UInt32)b;
+                            case TypeCode.Int64: return (SByte)a - (Int64)b;
+                            case TypeCode.UInt64: throw new InvalidOperationException("Operator '-' can't be applied to operands of types 'sbyte' and 'ulong'");
+                            case TypeCode.Single: return (SByte)a - (Single)b;
+                            case TypeCode.Double: return (SByte)a - (Double)b;
+                            case TypeCode.Decimal: return (SByte)a - (Decimal)b;
+                        }
+                        break;
+
+                    case TypeCode.Int16:
+                        switch (typeCodeB)
+                        {
+                            case TypeCode.Boolean: throw new InvalidOperationException("Operator '-' can't be applied to operands of types 'short' and 'bool'");
+                            case TypeCode.SByte: return (Int16)a - (SByte)b;
+                            case TypeCode.Int16: return (Int16)a - (Int16)b;
+                            case TypeCode.UInt16: return (Int16)a - (UInt16)b;
+                            case TypeCode.Int32: return (Int16)a - (Int32)b;
+                            case TypeCode.UInt32: return (Int16)a - (UInt32)b;
+                            case TypeCode.Int64: return (Int16)a - (Int64)b;
+                            case TypeCode.UInt64: throw new InvalidOperationException("Operator '-' can't be applied to operands of types 'short' and 'ulong'");
+                            case TypeCode.Single: return (Int16)a - (Single)b;
+                            case TypeCode.Double: return (Int16)a - (Double)b;
+                            case TypeCode.Decimal: return (Int16)a - (Decimal)b;
+                        }
+                        break;
+
+                    case TypeCode.UInt16:
+                        switch (typeCodeB)
+                        {
+                            case TypeCode.Boolean: throw new InvalidOperationException("Operator '-' can't be applied to operands of types 'ushort' and 'bool'");
+                            case TypeCode.SByte: return (UInt16)a - (SByte)b;
+                            case TypeCode.Int16: return (UInt16)a - (Int16)b;
+                            case TypeCode.UInt16: return (UInt16)a - (UInt16)b;
+                            case TypeCode.Int32: return (UInt16)a - (Int32)b;
+                            case TypeCode.UInt32: return (UInt16)a - (UInt32)b;
+                            case TypeCode.Int64: return (UInt16)a - (Int64)b;
+                            case TypeCode.UInt64: return (UInt16)a - (UInt64)b;
+                            case TypeCode.Single: return (UInt16)a - (Single)b;
+                            case TypeCode.Double: return (UInt16)a - (Double)b;
+                            case TypeCode.Decimal: return (UInt16)a - (Decimal)b;
+                        }
+                        break;
+
+                    case TypeCode.Int32:
+                        switch (typeCodeB)
+                        {
+                            case TypeCode.Boolean: throw new InvalidOperationException("Operator '-' can't be applied to operands of types 'int' and 'bool'");
+                            case TypeCode.SByte: return (Int32)a - (SByte)b;
+                            case TypeCode.Int16: return (Int32)a - (Int16)b;
+                            case TypeCode.UInt16: return (Int32)a - (UInt16)b;
+                            case TypeCode.Int32: return (Int32)a - (Int32)b;
+                            case TypeCode.UInt32: return (Int32)a - (UInt32)b;
+                            case TypeCode.Int64: return (Int32)a - (Int64)b;
+                            case TypeCode.UInt64: throw new InvalidOperationException("Operator '-' can't be applied to operands of types 'int' and 'ulong'");
+                            case TypeCode.Single: return (Int32)a - (Single)b;
+                            case TypeCode.Double: return (Int32)a - (Double)b;
+                            case TypeCode.Decimal: return (Int32)a - (Decimal)b;
+                        }
+                        break;
+
+                    case TypeCode.UInt32:
+                        switch (typeCodeB)
+                        {
+                            case TypeCode.Boolean: throw new InvalidOperationException("Operator '-' can't be applied to operands of types 'uint' and 'bool'");
+                            case TypeCode.SByte: return (UInt32)a - (SByte)b;
+                            case TypeCode.Int16: return (UInt32)a - (Int16)b;
+                            case TypeCode.UInt16: return (UInt32)a - (UInt16)b;
+                            case TypeCode.Int32: return (UInt32)a - (Int32)b;
+                            case TypeCode.UInt32: return (UInt32)a - (UInt32)b;
+                            case TypeCode.Int64: return (UInt32)a - (Int64)b;
+                            case TypeCode.UInt64: return (UInt32)a - (UInt64)b;
+                            case TypeCode.Single: return (UInt32)a - (Single)b;
+                            case TypeCode.Double: return (UInt32)a - (Double)b;
+                            case TypeCode.Decimal: return (UInt32)a - (Decimal)b;
+                        }
+                        break;
+
+                    case TypeCode.Int64:
+                        switch (typeCodeB)
+                        {
+                            case TypeCode.Boolean: throw new InvalidOperationException("Operator '-' can't be applied to operands of types 'long' and 'bool'");
+                            case TypeCode.SByte: return (Int64)a - (SByte)b;
+                            case TypeCode.Int16: return (Int64)a - (Int16)b;
+                            case TypeCode.UInt16: return (Int64)a - (UInt16)b;
+                            case TypeCode.Int32: return (Int64)a - (Int32)b;
+                            case TypeCode.UInt32: return (Int64)a - (UInt32)b;
+                            case TypeCode.Int64: return (Int64)a - (Int64)b;
+                            case TypeCode.UInt64: throw new InvalidOperationException("Operator '-' can't be applied to operands of types 'long' and 'ulong'");
+                            case TypeCode.Single: return (Int64)a - (Single)b;
+                            case TypeCode.Double: return (Int64)a - (Double)b;
+                            case TypeCode.Decimal: return (Int64)a - (Decimal)b;
+                        }
+                        break;
+
+                    case TypeCode.UInt64:
+                        switch (typeCodeB)
+                        {
+                            case TypeCode.Boolean: throw new InvalidOperationException("Operator '-' can't be applied to operands of types 'ulong' and 'bool'");
+                            case TypeCode.SByte: throw new InvalidOperationException("Operator '-' can't be applied to operands of types 'ulong' and 'double'");
+                            case TypeCode.Int16: throw new InvalidOperationException("Operator '-' can't be applied to operands of types 'ulong' and 'short'");
+                            case TypeCode.UInt16: return (UInt64)a - (UInt16)b;
+                            case TypeCode.Int32: throw new InvalidOperationException("Operator '-' can't be applied to operands of types 'ulong' and 'int'");
+                            case TypeCode.UInt32: return (UInt64)a - (UInt32)b;
+                            case TypeCode.Int64: throw new InvalidOperationException("Operator '-' can't be applied to operands of types 'ulong' and 'long'");
+                            case TypeCode.UInt64: return (UInt64)a - (UInt64)b;
+                            case TypeCode.Single: return (UInt64)a - (Single)b;
+                            case TypeCode.Double: return (UInt64)a - (Double)b;
+                            case TypeCode.Decimal: return (UInt64)a - (Decimal)b;
+                        }
+                        break;
+
+                    case TypeCode.Single:
+                        switch (typeCodeB)
+                        {
+                            case TypeCode.Boolean: throw new InvalidOperationException("Operator '-' can't be applied to operands of types 'float' and 'bool'");
+                            case TypeCode.SByte: return (Single)a - (SByte)b;
+                            case TypeCode.Int16: return (Single)a - (Int16)b;
+                            case TypeCode.UInt16: return (Single)a - (UInt16)b;
+                            case TypeCode.Int32: return (Single)a - (Int32)b;
+                            case TypeCode.UInt32: return (Single)a - (UInt32)b;
+                            case TypeCode.Int64: return (Single)a - (Int64)b;
+                            case TypeCode.UInt64: return (Single)a - (UInt64)b;
+                            case TypeCode.Single: return (Single)a - (Single)b;
+                            case TypeCode.Double: return (Single)a - (Double)b;
+                            case TypeCode.Decimal: throw new InvalidOperationException("Operator '-' can't be applied to operands of types 'float' and 'decimal'");
+                        }
+                        break;
+
+                    case TypeCode.Double:
+                        switch (typeCodeB)
+                        {
+                            case TypeCode.Boolean: throw new InvalidOperationException("Operator '-' can't be applied to operands of types 'double' and 'bool'");
+                            case TypeCode.SByte: return (Double)a - (SByte)b;
+                            case TypeCode.Int16: return (Double)a - (Int16)b;
+                            case TypeCode.UInt16: return (Double)a - (UInt16)b;
+                            case TypeCode.Int32: return (Double)a - (Int32)b;
+                            case TypeCode.UInt32: return (Double)a - (UInt32)b;
+                            case TypeCode.Int64: return (Double)a - (Int64)b;
+                            case TypeCode.UInt64: return (Double)a - (UInt64)b;
+                            case TypeCode.Single: return (Double)a - (Single)b;
+                            case TypeCode.Double: return (Double)a - (Double)b;
+                            case TypeCode.Decimal: throw new InvalidOperationException("Operator '-' can't be applied to operands of types 'double' and 'decimal'");
+                        }
+                        break;
+
+                    case TypeCode.Decimal:
+                        switch (typeCodeB)
+                        {
+                            case TypeCode.Boolean: throw new InvalidOperationException("Operator '-' can't be applied to operands of types 'decimal' and 'bool'");
+                            case TypeCode.SByte: return (Decimal)a - (SByte)b;
+                            case TypeCode.Int16: return (Decimal)a - (Int16)b;
+                            case TypeCode.UInt16: return (Decimal)a - (UInt16)b;
+                            case TypeCode.Int32: return (Decimal)a - (Int32)b;
+                            case TypeCode.UInt32: return (Decimal)a - (UInt32)b;
+                            case TypeCode.Int64: return (Decimal)a - (Int64)b;
+                            case TypeCode.UInt64: return (Decimal)a - (UInt64)b;
+                            case TypeCode.Single: throw new InvalidOperationException("Operator '-' can't be applied to operands of types 'decimal' and 'float'");
+                            case TypeCode.Double: throw new InvalidOperationException("Operator '-' can't be applied to operands of types 'decimal' and 'double'");
+                            case TypeCode.Decimal: return (Decimal)a - (Decimal)b;
+                        }
+                        break;
+                }
+            }
+            return null;
+        }
+        public static object Multiply(object a, object b, EvaluateOptions options)
+        {
+            a = ConvertIfString(a);
+            b = ConvertIfString(b);
+
+            if (options.HasFlag(EvaluateOptions.BooleanCalculation))
+            {
+                a = ConvertIfBoolean(a);
+                b = ConvertIfBoolean(b);
+            }
+
+            TypeCode typeCodeA = a.GetTypeCode();
+            TypeCode typeCodeB = b.GetTypeCode();
+
+            switch (typeCodeA)
+            {
+                case TypeCode.Byte:
+                    switch (typeCodeB)
+                    {
+                        case TypeCode.Boolean: throw new InvalidOperationException("Operator '*' can't be applied to operands of types 'byte' and 'bool'");
+                        case TypeCode.SByte: return (Byte)a * (SByte)b;
+                        case TypeCode.Int16: return (Byte)a * (Int16)b;
+                        case TypeCode.UInt16: return (Byte)a * (UInt16)b;
+                        case TypeCode.Int32: return (Byte)a * (Int32)b;
+                        case TypeCode.UInt32: return (Byte)a * (UInt32)b;
+                        case TypeCode.Int64: return (Byte)a * (Int64)b;
+                        case TypeCode.UInt64: return (Byte)a * (UInt64)b;
+                        case TypeCode.Single: return (Byte)a * (Single)b;
+                        case TypeCode.Double: return (Byte)a * (Double)b;
+                        case TypeCode.Decimal: return (Byte)a * (Decimal)b;
+                    }
+                    break;
+                case TypeCode.SByte:
+                    switch (typeCodeB)
+                    {
+                        case TypeCode.Boolean: throw new InvalidOperationException("Operator '*' can't be applied to operands of types 'sbyte' and 'bool'");
+                        case TypeCode.SByte: return (SByte)a * (SByte)b;
+                        case TypeCode.Int16: return (SByte)a * (Int16)b;
+                        case TypeCode.UInt16: return (SByte)a * (UInt16)b;
+                        case TypeCode.Int32: return (SByte)a * (Int32)b;
+                        case TypeCode.UInt32: return (SByte)a * (UInt32)b;
+                        case TypeCode.Int64: return (SByte)a * (Int64)b;
+                        case TypeCode.UInt64: throw new InvalidOperationException("Operator '*' can't be applied to operands of types 'sbyte' and 'ulong'");
+                        case TypeCode.Single: return (SByte)a * (Single)b;
+                        case TypeCode.Double: return (SByte)a * (Double)b;
+                        case TypeCode.Decimal: return (SByte)a * (Decimal)b;
+                    }
+                    break;
+
+                case TypeCode.Int16:
+                    switch (typeCodeB)
+                    {
+                        case TypeCode.Boolean: throw new InvalidOperationException("Operator '*' can't be applied to operands of types 'short' and 'bool'");
+                        case TypeCode.SByte: return (Int16)a * (SByte)b;
+                        case TypeCode.Int16: return (Int16)a * (Int16)b;
+                        case TypeCode.UInt16: return (Int16)a * (UInt16)b;
+                        case TypeCode.Int32: return (Int16)a * (Int32)b;
+                        case TypeCode.UInt32: return (Int16)a * (UInt32)b;
+                        case TypeCode.Int64: return (Int16)a * (Int64)b;
+                        case TypeCode.UInt64: throw new InvalidOperationException("Operator '*' can't be applied to operands of types 'short' and 'ulong'");
+                        case TypeCode.Single: return (Int16)a * (Single)b;
+                        case TypeCode.Double: return (Int16)a * (Double)b;
+                        case TypeCode.Decimal: return (Int16)a * (Decimal)b;
+                    }
+                    break;
+
+                case TypeCode.UInt16:
+                    switch (typeCodeB)
+                    {
+                        case TypeCode.Boolean: throw new InvalidOperationException("Operator '*' can't be applied to operands of types 'ushort' and 'bool'");
+                        case TypeCode.SByte: return (UInt16)a * (SByte)b;
+                        case TypeCode.Int16: return (UInt16)a * (Int16)b;
+                        case TypeCode.UInt16: return (UInt16)a * (UInt16)b;
+                        case TypeCode.Int32: return (UInt16)a * (Int32)b;
+                        case TypeCode.UInt32: return (UInt16)a * (UInt32)b;
+                        case TypeCode.Int64: return (UInt16)a * (Int64)b;
+                        case TypeCode.UInt64: return (UInt16)a * (UInt64)b;
+                        case TypeCode.Single: return (UInt16)a * (Single)b;
+                        case TypeCode.Double: return (UInt16)a * (Double)b;
+                        case TypeCode.Decimal: return (UInt16)a * (Decimal)b;
+                    }
+                    break;
+
+                case TypeCode.Int32:
+                    switch (typeCodeB)
+                    {
+                        case TypeCode.Boolean: throw new InvalidOperationException("Operator '*' can't be applied to operands of types 'int' and 'bool'");
+                        case TypeCode.SByte: return (Int32)a * (SByte)b;
+                        case TypeCode.Int16: return (Int32)a * (Int16)b;
+                        case TypeCode.UInt16: return (Int32)a * (UInt16)b;
+                        case TypeCode.Int32: return (Int32)a * (Int32)b;
+                        case TypeCode.UInt32: return (Int32)a * (UInt32)b;
+                        case TypeCode.Int64: return (Int32)a * (Int64)b;
+                        case TypeCode.UInt64: throw new InvalidOperationException("Operator '*' can't be applied to operands of types 'int' and 'ulong'");
+                        case TypeCode.Single: return (Int32)a * (Single)b;
+                        case TypeCode.Double: return (Int32)a * (Double)b;
+                        case TypeCode.Decimal: return (Int32)a * (Decimal)b;
+                    }
+                    break;
+
+                case TypeCode.UInt32:
+                    switch (typeCodeB)
+                    {
+                        case TypeCode.Boolean: throw new InvalidOperationException("Operator '*' can't be applied to operands of types 'uint' and 'bool'");
+                        case TypeCode.SByte: return (UInt32)a * (SByte)b;
+                        case TypeCode.Int16: return (UInt32)a * (Int16)b;
+                        case TypeCode.UInt16: return (UInt32)a * (UInt16)b;
+                        case TypeCode.Int32: return (UInt32)a * (Int32)b;
+                        case TypeCode.UInt32: return (UInt32)a * (UInt32)b;
+                        case TypeCode.Int64: return (UInt32)a * (Int64)b;
+                        case TypeCode.UInt64: return (UInt32)a * (UInt64)b;
+                        case TypeCode.Single: return (UInt32)a * (Single)b;
+                        case TypeCode.Double: return (UInt32)a * (Double)b;
+                        case TypeCode.Decimal: return (UInt32)a * (Decimal)b;
+                    }
+                    break;
+
+                case TypeCode.Int64:
+                    switch (typeCodeB)
+                    {
+                        case TypeCode.Boolean: throw new InvalidOperationException("Operator '*' can't be applied to operands of types 'long' and 'bool'");
+                        case TypeCode.SByte: return (Int64)a * (SByte)b;
+                        case TypeCode.Int16: return (Int64)a * (Int16)b;
+                        case TypeCode.UInt16: return (Int64)a * (UInt16)b;
+                        case TypeCode.Int32: return (Int64)a * (Int32)b;
+                        case TypeCode.UInt32: return (Int64)a * (UInt32)b;
+                        case TypeCode.Int64: return (Int64)a * (Int64)b;
+                        case TypeCode.UInt64: throw new InvalidOperationException("Operator '*' can't be applied to operands of types 'long' and 'ulong'");
+                        case TypeCode.Single: return (Int64)a * (Single)b;
+                        case TypeCode.Double: return (Int64)a * (Double)b;
+                        case TypeCode.Decimal: return (Int64)a * (Decimal)b;
+                    }
+                    break;
+
+                case TypeCode.UInt64:
+                    switch (typeCodeB)
+                    {
+                        case TypeCode.Boolean: throw new InvalidOperationException("Operator '*' can't be applied to operands of types 'ulong' and 'bool'");
+                        case TypeCode.SByte: throw new InvalidOperationException("Operator '*' can't be applied to operands of types 'ulong' and 'sbyte'");
+                        case TypeCode.Int16: throw new InvalidOperationException("Operator '*' can't be applied to operands of types 'ulong' and 'short'");
+                        case TypeCode.UInt16: return (UInt64)a * (UInt16)b;
+                        case TypeCode.Int32: throw new InvalidOperationException("Operator '*' can't be applied to operands of types 'ulong' and 'int'");
+                        case TypeCode.UInt32: return (UInt64)a * (UInt32)b;
+                        case TypeCode.Int64: throw new InvalidOperationException("Operator '*' can't be applied to operands of types 'ulong' and 'long'");
+                        case TypeCode.UInt64: return (UInt64)a * (UInt64)b;
+                        case TypeCode.Single: return (UInt64)a * (Single)b;
+                        case TypeCode.Double: return (UInt64)a * (Double)b;
+                        case TypeCode.Decimal: return (UInt64)a * (Decimal)b;
+                    }
+                    break;
+
+                case TypeCode.Single:
+                    switch (typeCodeB)
+                    {
+                        case TypeCode.Boolean: throw new InvalidOperationException("Operator '*' can't be applied to operands of types 'float' and 'bool'");
+                        case TypeCode.SByte: return (Single)a * (SByte)b;
+                        case TypeCode.Int16: return (Single)a * (Int16)b;
+                        case TypeCode.UInt16: return (Single)a * (UInt16)b;
+                        case TypeCode.Int32: return (Single)a * (Int32)b;
+                        case TypeCode.UInt32: return (Single)a * (UInt32)b;
+                        case TypeCode.Int64: return (Single)a * (Int64)b;
+                        case TypeCode.UInt64: return (Single)a * (UInt64)b;
+                        case TypeCode.Single: return (Single)a * (Single)b;
+                        case TypeCode.Double: return (Single)a * (Double)b;
+                        case TypeCode.Decimal: throw new InvalidOperationException("Operator '*' can't be applied to operands of types 'float' and 'decimal'");
+                    }
+                    break;
+
+                case TypeCode.Double:
+                    switch (typeCodeB)
+                    {
+                        case TypeCode.Boolean: throw new InvalidOperationException("Operator '*' can't be applied to operands of types 'double' and 'bool'");
+                        case TypeCode.SByte: return (Double)a * (SByte)b;
+                        case TypeCode.Int16: return (Double)a * (Int16)b;
+                        case TypeCode.UInt16: return (Double)a * (UInt16)b;
+                        case TypeCode.Int32: return (Double)a * (Int32)b;
+                        case TypeCode.UInt32: return (Double)a * (UInt32)b;
+                        case TypeCode.Int64: return (Double)a * (Int64)b;
+                        case TypeCode.UInt64: return (Double)a * (UInt64)b;
+                        case TypeCode.Single: return (Double)a * (Single)b;
+                        case TypeCode.Double: return (Double)a * (Double)b;
+                        case TypeCode.Decimal: throw new InvalidOperationException("Operator '*' can't be applied to operands of types 'double' and 'decimal'");
+                    }
+                    break;
+
+                case TypeCode.Decimal:
+                    switch (typeCodeB)
+                    {
+                        case TypeCode.Boolean: throw new InvalidOperationException("Operator '*' can't be applied to operands of types 'decimal' and 'bool'");
+                        case TypeCode.SByte: return (Decimal)a * (SByte)b;
+                        case TypeCode.Int16: return (Decimal)a * (Int16)b;
+                        case TypeCode.UInt16: return (Decimal)a * (UInt16)b;
+                        case TypeCode.Int32: return (Decimal)a * (Int32)b;
+                        case TypeCode.UInt32: return (Decimal)a * (UInt32)b;
+                        case TypeCode.Int64: return (Decimal)a * (Int64)b;
+                        case TypeCode.UInt64: return (Decimal)a * (UInt64)b;
+                        case TypeCode.Single: throw new InvalidOperationException("Operator '*' can't be applied to operands of types 'decimal' and 'float'");
+                        case TypeCode.Double: throw new InvalidOperationException("Operator '*' can't be applied to operands of types 'decimal' and 'double'");
+                        case TypeCode.Decimal: return (Decimal)a * (Decimal)b;
+                    }
+                    break;
+            }
+
+            return null;
+        }
+        public static object MultiplyChecked(object a, object b, EvaluateOptions options)
+        {
+            a = ConvertIfString(a);
+            b = ConvertIfString(b);
+
+            if (options.HasFlag(EvaluateOptions.BooleanCalculation))
+            {
+                a = ConvertIfBoolean(a);
+                b = ConvertIfBoolean(b);
+            }
+
+            TypeCode typeCodeA = a.GetTypeCode();
+            TypeCode typeCodeB = b.GetTypeCode();
+            checked
+            {
+                switch (typeCodeA)
+                {
+                    case TypeCode.Byte:
+                        switch (typeCodeB)
+                        {
+                            case TypeCode.Boolean: throw new InvalidOperationException("Operator '*' can't be applied to operands of types 'byte' and 'bool'");
+                            case TypeCode.SByte: return (Byte)a * (SByte)b;
+                            case TypeCode.Int16: return (Byte)a * (Int16)b;
+                            case TypeCode.UInt16: return (Byte)a * (UInt16)b;
+                            case TypeCode.Int32: return (Byte)a * (Int32)b;
+                            case TypeCode.UInt32: return (Byte)a * (UInt32)b;
+                            case TypeCode.Int64: return (Byte)a * (Int64)b;
+                            case TypeCode.UInt64: return (Byte)a * (UInt64)b;
+                            case TypeCode.Single: return (Byte)a * (Single)b;
+                            case TypeCode.Double: return (Byte)a * (Double)b;
+                            case TypeCode.Decimal: return (Byte)a * (Decimal)b;
+                        }
+                        break;
+                    case TypeCode.SByte:
+                        switch (typeCodeB)
+                        {
+                            case TypeCode.Boolean: throw new InvalidOperationException("Operator '*' can't be applied to operands of types 'sbyte' and 'bool'");
+                            case TypeCode.SByte: return (SByte)a * (SByte)b;
+                            case TypeCode.Int16: return (SByte)a * (Int16)b;
+                            case TypeCode.UInt16: return (SByte)a * (UInt16)b;
+                            case TypeCode.Int32: return (SByte)a * (Int32)b;
+                            case TypeCode.UInt32: return (SByte)a * (UInt32)b;
+                            case TypeCode.Int64: return (SByte)a * (Int64)b;
+                            case TypeCode.UInt64: throw new InvalidOperationException("Operator '*' can't be applied to operands of types 'sbyte' and 'ulong'");
+                            case TypeCode.Single: return (SByte)a * (Single)b;
+                            case TypeCode.Double: return (SByte)a * (Double)b;
+                            case TypeCode.Decimal: return (SByte)a * (Decimal)b;
+                        }
+                        break;
+
+                    case TypeCode.Int16:
+                        switch (typeCodeB)
+                        {
+                            case TypeCode.Boolean: throw new InvalidOperationException("Operator '*' can't be applied to operands of types 'short' and 'bool'");
+                            case TypeCode.SByte: return (Int16)a * (SByte)b;
+                            case TypeCode.Int16: return (Int16)a * (Int16)b;
+                            case TypeCode.UInt16: return (Int16)a * (UInt16)b;
+                            case TypeCode.Int32: return (Int16)a * (Int32)b;
+                            case TypeCode.UInt32: return (Int16)a * (UInt32)b;
+                            case TypeCode.Int64: return (Int16)a * (Int64)b;
+                            case TypeCode.UInt64: throw new InvalidOperationException("Operator '*' can't be applied to operands of types 'short' and 'ulong'");
+                            case TypeCode.Single: return (Int16)a * (Single)b;
+                            case TypeCode.Double: return (Int16)a * (Double)b;
+                            case TypeCode.Decimal: return (Int16)a * (Decimal)b;
+                        }
+                        break;
+
+                    case TypeCode.UInt16:
+                        switch (typeCodeB)
+                        {
+                            case TypeCode.Boolean: throw new InvalidOperationException("Operator '*' can't be applied to operands of types 'ushort' and 'bool'");
+                            case TypeCode.SByte: return (UInt16)a * (SByte)b;
+                            case TypeCode.Int16: return (UInt16)a * (Int16)b;
+                            case TypeCode.UInt16: return (UInt16)a * (UInt16)b;
+                            case TypeCode.Int32: return (UInt16)a * (Int32)b;
+                            case TypeCode.UInt32: return (UInt16)a * (UInt32)b;
+                            case TypeCode.Int64: return (UInt16)a * (Int64)b;
+                            case TypeCode.UInt64: return (UInt16)a * (UInt64)b;
+                            case TypeCode.Single: return (UInt16)a * (Single)b;
+                            case TypeCode.Double: return (UInt16)a * (Double)b;
+                            case TypeCode.Decimal: return (UInt16)a * (Decimal)b;
+                        }
+                        break;
+
+                    case TypeCode.Int32:
+                        switch (typeCodeB)
+                        {
+                            case TypeCode.Boolean: throw new InvalidOperationException("Operator '*' can't be applied to operands of types 'int' and 'bool'");
+                            case TypeCode.SByte: return (Int32)a * (SByte)b;
+                            case TypeCode.Int16: return (Int32)a * (Int16)b;
+                            case TypeCode.UInt16: return (Int32)a * (UInt16)b;
+                            case TypeCode.Int32: return (Int32)a * (Int32)b;
+                            case TypeCode.UInt32: return (Int32)a * (UInt32)b;
+                            case TypeCode.Int64: return (Int32)a * (Int64)b;
+                            case TypeCode.UInt64: throw new InvalidOperationException("Operator '*' can't be applied to operands of types 'int' and 'ulong'");
+                            case TypeCode.Single: return (Int32)a * (Single)b;
+                            case TypeCode.Double: return (Int32)a * (Double)b;
+                            case TypeCode.Decimal: return (Int32)a * (Decimal)b;
+                        }
+                        break;
+
+                    case TypeCode.UInt32:
+                        switch (typeCodeB)
+                        {
+                            case TypeCode.Boolean: throw new InvalidOperationException("Operator '*' can't be applied to operands of types 'uint' and 'bool'");
+                            case TypeCode.SByte: return (UInt32)a * (SByte)b;
+                            case TypeCode.Int16: return (UInt32)a * (Int16)b;
+                            case TypeCode.UInt16: return (UInt32)a * (UInt16)b;
+                            case TypeCode.Int32: return (UInt32)a * (Int32)b;
+                            case TypeCode.UInt32: return (UInt32)a * (UInt32)b;
+                            case TypeCode.Int64: return (UInt32)a * (Int64)b;
+                            case TypeCode.UInt64: return (UInt32)a * (UInt64)b;
+                            case TypeCode.Single: return (UInt32)a * (Single)b;
+                            case TypeCode.Double: return (UInt32)a * (Double)b;
+                            case TypeCode.Decimal: return (UInt32)a * (Decimal)b;
+                        }
+                        break;
+
+                    case TypeCode.Int64:
+                        switch (typeCodeB)
+                        {
+                            case TypeCode.Boolean: throw new InvalidOperationException("Operator '*' can't be applied to operands of types 'long' and 'bool'");
+                            case TypeCode.SByte: return (Int64)a * (SByte)b;
+                            case TypeCode.Int16: return (Int64)a * (Int16)b;
+                            case TypeCode.UInt16: return (Int64)a * (UInt16)b;
+                            case TypeCode.Int32: return (Int64)a * (Int32)b;
+                            case TypeCode.UInt32: return (Int64)a * (UInt32)b;
+                            case TypeCode.Int64: return (Int64)a * (Int64)b;
+                            case TypeCode.UInt64: throw new InvalidOperationException("Operator '*' can't be applied to operands of types 'long' and 'ulong'");
+                            case TypeCode.Single: return (Int64)a * (Single)b;
+                            case TypeCode.Double: return (Int64)a * (Double)b;
+                            case TypeCode.Decimal: return (Int64)a * (Decimal)b;
+                        }
+                        break;
+
+                    case TypeCode.UInt64:
+                        switch (typeCodeB)
+                        {
+                            case TypeCode.Boolean: throw new InvalidOperationException("Operator '*' can't be applied to operands of types 'ulong' and 'bool'");
+                            case TypeCode.SByte: throw new InvalidOperationException("Operator '*' can't be applied to operands of types 'ulong' and 'sbyte'");
+                            case TypeCode.Int16: throw new InvalidOperationException("Operator '*' can't be applied to operands of types 'ulong' and 'short'");
+                            case TypeCode.UInt16: return (UInt64)a * (UInt16)b;
+                            case TypeCode.Int32: throw new InvalidOperationException("Operator '*' can't be applied to operands of types 'ulong' and 'int'");
+                            case TypeCode.UInt32: return (UInt64)a * (UInt32)b;
+                            case TypeCode.Int64: throw new InvalidOperationException("Operator '*' can't be applied to operands of types 'ulong' and 'long'");
+                            case TypeCode.UInt64: return (UInt64)a * (UInt64)b;
+                            case TypeCode.Single: return (UInt64)a * (Single)b;
+                            case TypeCode.Double: return (UInt64)a * (Double)b;
+                            case TypeCode.Decimal: return (UInt64)a * (Decimal)b;
+                        }
+                        break;
+
+                    case TypeCode.Single:
+                        switch (typeCodeB)
+                        {
+                            case TypeCode.Boolean: throw new InvalidOperationException("Operator '*' can't be applied to operands of types 'float' and 'bool'");
+                            case TypeCode.SByte: return (Single)a * (SByte)b;
+                            case TypeCode.Int16: return (Single)a * (Int16)b;
+                            case TypeCode.UInt16: return (Single)a * (UInt16)b;
+                            case TypeCode.Int32: return (Single)a * (Int32)b;
+                            case TypeCode.UInt32: return (Single)a * (UInt32)b;
+                            case TypeCode.Int64: return (Single)a * (Int64)b;
+                            case TypeCode.UInt64: return (Single)a * (UInt64)b;
+                            case TypeCode.Single: return (Single)a * (Single)b;
+                            case TypeCode.Double: return (Single)a * (Double)b;
+                            case TypeCode.Decimal: throw new InvalidOperationException("Operator '*' can't be applied to operands of types 'float' and 'decimal'");
+                        }
+                        break;
+
+                    case TypeCode.Double:
+                        switch (typeCodeB)
+                        {
+                            case TypeCode.Boolean: throw new InvalidOperationException("Operator '*' can't be applied to operands of types 'double' and 'bool'");
+                            case TypeCode.SByte: return (Double)a * (SByte)b;
+                            case TypeCode.Int16: return (Double)a * (Int16)b;
+                            case TypeCode.UInt16: return (Double)a * (UInt16)b;
+                            case TypeCode.Int32: return (Double)a * (Int32)b;
+                            case TypeCode.UInt32: return (Double)a * (UInt32)b;
+                            case TypeCode.Int64: return (Double)a * (Int64)b;
+                            case TypeCode.UInt64: return (Double)a * (UInt64)b;
+                            case TypeCode.Single: return (Double)a * (Single)b;
+                            case TypeCode.Double: return (Double)a * (Double)b;
+                            case TypeCode.Decimal: throw new InvalidOperationException("Operator '*' can't be applied to operands of types 'double' and 'decimal'");
+                        }
+                        break;
+
+                    case TypeCode.Decimal:
+                        switch (typeCodeB)
+                        {
+                            case TypeCode.Boolean: throw new InvalidOperationException("Operator '*' can't be applied to operands of types 'decimal' and 'bool'");
+                            case TypeCode.SByte: return (Decimal)a * (SByte)b;
+                            case TypeCode.Int16: return (Decimal)a * (Int16)b;
+                            case TypeCode.UInt16: return (Decimal)a * (UInt16)b;
+                            case TypeCode.Int32: return (Decimal)a * (Int32)b;
+                            case TypeCode.UInt32: return (Decimal)a * (UInt32)b;
+                            case TypeCode.Int64: return (Decimal)a * (Int64)b;
+                            case TypeCode.UInt64: return (Decimal)a * (UInt64)b;
+                            case TypeCode.Single: throw new InvalidOperationException("Operator '*' can't be applied to operands of types 'decimal' and 'float'");
+                            case TypeCode.Double: throw new InvalidOperationException("Operator '*' can't be applied to operands of types 'decimal' and 'double'");
+                            case TypeCode.Decimal: return (Decimal)a * (Decimal)b;
+                        }
+                        break;
+                }
+            }
+            return null;
+        }
+        public static object Divide(object a, object b, EvaluateOptions options)
+        {
+            a = ConvertIfString(a);
+            b = ConvertIfString(b);
+
+            if (options.HasFlag(EvaluateOptions.BooleanCalculation))
+            {
+                a = ConvertIfBoolean(a);
+                b = ConvertIfBoolean(b);
+            }
+
+            TypeCode typeCodeA = a.GetTypeCode();
+            TypeCode typeCodeB = b.GetTypeCode();
+
+            switch (typeCodeA)
+            {
+                case TypeCode.Byte:
+                    switch (typeCodeB)
+                    {
+                        case TypeCode.Boolean: throw new InvalidOperationException("Operator '/' can't be applied to operands of types 'byte' and 'bool'");
+                        case TypeCode.SByte: return (Byte)a / (SByte)b;
+                        case TypeCode.Int16: return (Byte)a / (Int16)b;
+                        case TypeCode.UInt16: return (Byte)a / (UInt16)b;
+                        case TypeCode.Int32: return (Byte)a / (Int32)b;
+                        case TypeCode.UInt32: return (Byte)a / (UInt32)b;
+                        case TypeCode.Int64: return (Byte)a / (Int64)b;
+                        case TypeCode.UInt64: return (Byte)a / (UInt64)b;
+                        case TypeCode.Single: return (Byte)a / (Single)b;
+                        case TypeCode.Double: return (Byte)a / (Double)b;
+                        case TypeCode.Decimal: return (Byte)a / (Decimal)b;
+                    }
+                    break;
+                case TypeCode.SByte:
+                    switch (typeCodeB)
+                    {
+                        case TypeCode.Boolean: throw new InvalidOperationException("Operator '/' can't be applied to operands of types 'sbyte' and 'bool'");
+                        case TypeCode.SByte: return (SByte)a / (SByte)b;
+                        case TypeCode.Int16: return (SByte)a / (Int16)b;
+                        case TypeCode.UInt16: return (SByte)a / (UInt16)b;
+                        case TypeCode.Int32: return (SByte)a / (Int32)b;
+                        case TypeCode.UInt32: return (SByte)a / (UInt32)b;
+                        case TypeCode.Int64: return (SByte)a / (Int64)b;
+                        case TypeCode.UInt64: throw new InvalidOperationException("Operator '/' can't be applied to operands of types 'sbyte' and 'ulong'");
+                        case TypeCode.Single: return (SByte)a / (Single)b;
+                        case TypeCode.Double: return (SByte)a / (Double)b;
+                        case TypeCode.Decimal: return (SByte)a / (Decimal)b;
+                    }
+                    break;
+
+                case TypeCode.Int16:
+                    switch (typeCodeB)
+                    {
+                        case TypeCode.Boolean: throw new InvalidOperationException("Operator '/' can't be applied to operands of types 'short' and 'bool'");
+                        case TypeCode.SByte: return (Int16)a / (SByte)b;
+                        case TypeCode.Int16: return (Int16)a / (Int16)b;
+                        case TypeCode.UInt16: return (Int16)a / (UInt16)b;
+                        case TypeCode.Int32: return (Int16)a / (Int32)b;
+                        case TypeCode.UInt32: return (Int16)a / (UInt32)b;
+                        case TypeCode.Int64: return (Int16)a / (Int64)b;
+                        case TypeCode.UInt64: throw new InvalidOperationException("Operator '/' can't be applied to operands of types 'short' and 'ulong'");
+                        case TypeCode.Single: return (Int16)a / (Single)b;
+                        case TypeCode.Double: return (Int16)a / (Double)b;
+                        case TypeCode.Decimal: return (Int16)a / (Decimal)b;
+                    }
+                    break;
+
+                case TypeCode.UInt16:
+                    switch (typeCodeB)
+                    {
+                        case TypeCode.Boolean: throw new InvalidOperationException("Operator '/' can't be applied to operands of types 'ushort' and 'bool'");
+                        case TypeCode.SByte: return (UInt16)a / (SByte)b;
+                        case TypeCode.Int16: return (UInt16)a / (Int16)b;
+                        case TypeCode.UInt16: return (UInt16)a / (UInt16)b;
+                        case TypeCode.Int32: return (UInt16)a / (Int32)b;
+                        case TypeCode.UInt32: return (UInt16)a / (UInt32)b;
+                        case TypeCode.Int64: return (UInt16)a / (Int64)b;
+                        case TypeCode.UInt64: return (UInt16)a / (UInt64)b;
+                        case TypeCode.Single: return (UInt16)a / (Single)b;
+                        case TypeCode.Double: return (UInt16)a / (Double)b;
+                        case TypeCode.Decimal: return (UInt16)a / (Decimal)b;
+                    }
+                    break;
+
+                case TypeCode.Int32:
+                    switch (typeCodeB)
+                    {
+                        case TypeCode.Boolean: throw new InvalidOperationException("Operator '/' can't be applied to operands of types 'int' and 'bool'");
+                        case TypeCode.SByte: return (Int32)a / (SByte)b;
+                        case TypeCode.Int16: return (Int32)a / (Int16)b;
+                        case TypeCode.UInt16: return (Int32)a / (UInt16)b;
+                        case TypeCode.Int32: return (Int32)a / (Int32)b;
+                        case TypeCode.UInt32: return (Int32)a / (UInt32)b;
+                        case TypeCode.Int64: return (Int32)a / (Int64)b;
+                        case TypeCode.UInt64: throw new InvalidOperationException("Operator '/' can't be applied to operands of types 'int' and 'ulong'");
+                        case TypeCode.Single: return (Int32)a / (Single)b;
+                        case TypeCode.Double: return (Int32)a / (Double)b;
+                        case TypeCode.Decimal: return (Int32)a / (Decimal)b;
+                    }
+                    break;
+
+                case TypeCode.UInt32:
+                    switch (typeCodeB)
+                    {
+                        case TypeCode.Boolean: throw new InvalidOperationException("Operator '/' can't be applied to operands of types 'uint' and 'bool'");
+                        case TypeCode.SByte: return (UInt32)a / (SByte)b;
+                        case TypeCode.Int16: return (UInt32)a / (Int16)b;
+                        case TypeCode.UInt16: return (UInt32)a / (UInt16)b;
+                        case TypeCode.Int32: return (UInt32)a / (Int32)b;
+                        case TypeCode.UInt32: return (UInt32)a / (UInt32)b;
+                        case TypeCode.Int64: return (UInt32)a / (Int64)b;
+                        case TypeCode.UInt64: return (UInt32)a / (UInt64)b;
+                        case TypeCode.Single: return (UInt32)a / (Single)b;
+                        case TypeCode.Double: return (UInt32)a / (Double)b;
+                        case TypeCode.Decimal: return (UInt32)a / (Decimal)b;
+                    }
+                    break;
+
+                case TypeCode.Int64:
+                    switch (typeCodeB)
+                    {
+                        case TypeCode.Boolean: throw new InvalidOperationException("Operator '/' can't be applied to operands of types 'long' and 'bool'");
+                        case TypeCode.SByte: return (Int64)a / (SByte)b;
+                        case TypeCode.Int16: return (Int64)a / (Int16)b;
+                        case TypeCode.UInt16: return (Int64)a / (UInt16)b;
+                        case TypeCode.Int32: return (Int64)a / (Int32)b;
+                        case TypeCode.UInt32: return (Int64)a / (UInt32)b;
+                        case TypeCode.Int64: return (Int64)a / (Int64)b;
+                        case TypeCode.UInt64: throw new InvalidOperationException("Operator '/' can't be applied to operands of types 'long' and 'ulong'");
+                        case TypeCode.Single: return (Int64)a / (Single)b;
+                        case TypeCode.Double: return (Int64)a / (Double)b;
+                        case TypeCode.Decimal: return (Int64)a / (Decimal)b;
+                    }
+                    break;
+
+                case TypeCode.UInt64:
+                    switch (typeCodeB)
+                    {
+                        case TypeCode.Boolean: throw new InvalidOperationException("Operator '-' can't be applied to operands of types 'ulong' and 'bool'");
+                        case TypeCode.SByte: throw new InvalidOperationException("Operator '/' can't be applied to operands of types 'ulong' and 'sbyte'");
+                        case TypeCode.Int16: throw new InvalidOperationException("Operator '/' can't be applied to operands of types 'ulong' and 'short'");
+                        case TypeCode.UInt16: return (UInt64)a / (UInt16)b;
+                        case TypeCode.Int32: throw new InvalidOperationException("Operator '/' can't be applied to operands of types 'ulong' and 'int'");
+                        case TypeCode.UInt32: return (UInt64)a / (UInt32)b;
+                        case TypeCode.Int64: throw new InvalidOperationException("Operator '/' can't be applied to operands of types 'ulong' and 'long'");
+                        case TypeCode.UInt64: return (UInt64)a / (UInt64)b;
+                        case TypeCode.Single: return (UInt64)a / (Single)b;
+                        case TypeCode.Double: return (UInt64)a / (Double)b;
+                        case TypeCode.Decimal: return (UInt64)a / (Decimal)b;
+                    }
+                    break;
+
+                case TypeCode.Single:
+                    switch (typeCodeB)
+                    {
+                        case TypeCode.Boolean: throw new InvalidOperationException("Operator '/' can't be applied to operands of types 'float' and 'bool'");
+                        case TypeCode.SByte: return (Single)a / (SByte)b;
+                        case TypeCode.Int16: return (Single)a / (Int16)b;
+                        case TypeCode.UInt16: return (Single)a / (UInt16)b;
+                        case TypeCode.Int32: return (Single)a / (Int32)b;
+                        case TypeCode.UInt32: return (Single)a / (UInt32)b;
+                        case TypeCode.Int64: return (Single)a / (Int64)b;
+                        case TypeCode.UInt64: return (Single)a / (UInt64)b;
+                        case TypeCode.Single: return (Single)a / (Single)b;
+                        case TypeCode.Double: return (Single)a / (Double)b;
+                        case TypeCode.Decimal: throw new InvalidOperationException("Operator '/' can't be applied to operands of types 'float' and 'decimal'");
+                    }
+                    break;
+
+                case TypeCode.Double:
+                    switch (typeCodeB)
+                    {
+                        case TypeCode.Boolean: throw new InvalidOperationException("Operator '/' can't be applied to operands of types 'double' and 'bool'");
+                        case TypeCode.SByte: return (Double)a / (SByte)b;
+                        case TypeCode.Int16: return (Double)a / (Int16)b;
+                        case TypeCode.UInt16: return (Double)a / (UInt16)b;
+                        case TypeCode.Int32: return (Double)a / (Int32)b;
+                        case TypeCode.UInt32: return (Double)a / (UInt32)b;
+                        case TypeCode.Int64: return (Double)a / (Int64)b;
+                        case TypeCode.UInt64: return (Double)a / (UInt64)b;
+                        case TypeCode.Single: return (Double)a / (Single)b;
+                        case TypeCode.Double: return (Double)a / (Double)b;
+                        case TypeCode.Decimal: throw new InvalidOperationException("Operator '/' can't be applied to operands of types 'double' and 'decimal'");
+                    }
+                    break;
+
+                case TypeCode.Decimal:
+                    switch (typeCodeB)
+                    {
+                        case TypeCode.Boolean: throw new InvalidOperationException("Operator '/' can't be applied to operands of types 'decimal' and 'bool'");
+                        case TypeCode.SByte: return (Decimal)a / (SByte)b;
+                        case TypeCode.Int16: return (Decimal)a / (Int16)b;
+                        case TypeCode.UInt16: return (Decimal)a / (UInt16)b;
+                        case TypeCode.Int32: return (Decimal)a / (Int32)b;
+                        case TypeCode.UInt32: return (Decimal)a / (UInt32)b;
+                        case TypeCode.Int64: return (Decimal)a / (Int64)b;
+                        case TypeCode.UInt64: return (Decimal)a / (UInt64)b;
+                        case TypeCode.Single: throw new InvalidOperationException("Operator '/' can't be applied to operands of types 'decimal' and 'float'");
+                        case TypeCode.Double: throw new InvalidOperationException("Operator '/' can't be applied to operands of types 'decimal' and 'double'");
+                        case TypeCode.Decimal: return (Decimal)a / (Decimal)b;
+                    }
+                    break;
+            }
+
+            return null;
+        }
+
+        public static object Modulo(object a, object b)
+        {
+            a = ConvertIfString(a);
+            b = ConvertIfString(b);
+
+            TypeCode typeCodeA = a.GetTypeCode();
+            TypeCode typeCodeB = b.GetTypeCode();
+
+            switch (typeCodeA)
+            {
+                case TypeCode.Byte:
+                    switch (typeCodeB)
+                    {
+                        case TypeCode.Boolean: throw new InvalidOperationException("Operator '%' can't be applied to operands of types 'byte' and 'bool'");
+                        case TypeCode.SByte: return (Byte)a % (SByte)b;
+                        case TypeCode.Int16: return (Byte)a % (Int16)b;
+                        case TypeCode.UInt16: return (Byte)a % (UInt16)b;
+                        case TypeCode.Int32: return (Byte)a % (Int32)b;
+                        case TypeCode.UInt32: return (Byte)a % (UInt32)b;
+                        case TypeCode.Int64: return (Byte)a % (Int64)b;
+                        case TypeCode.UInt64: return (Byte)a % (UInt64)b;
+                        case TypeCode.Single: return (Byte)a % (Single)b;
+                        case TypeCode.Double: return (Byte)a % (Double)b;
+                        case TypeCode.Decimal: return (Byte)a % (Decimal)b;
+                    }
+                    break;
+                case TypeCode.SByte:
+                    switch (typeCodeB)
+                    {
+                        case TypeCode.Boolean: throw new InvalidOperationException("Operator '%' can't be applied to operands of types 'sbyte' and 'bool'");
+                        case TypeCode.SByte: return (SByte)a % (SByte)b;
+                        case TypeCode.Int16: return (SByte)a % (Int16)b;
+                        case TypeCode.UInt16: return (SByte)a % (UInt16)b;
+                        case TypeCode.Int32: return (SByte)a % (Int32)b;
+                        case TypeCode.UInt32: return (SByte)a % (UInt32)b;
+                        case TypeCode.Int64: return (SByte)a % (Int64)b;
+                        case TypeCode.UInt64: throw new InvalidOperationException("Operator '%' can't be applied to operands of types 'sbyte' and 'ulong'");
+                        case TypeCode.Single: return (SByte)a % (Single)b;
+                        case TypeCode.Double: return (SByte)a % (Double)b;
+                        case TypeCode.Decimal: return (SByte)a % (Decimal)b;
+                    }
+                    break;
+
+                case TypeCode.Int16:
+                    switch (typeCodeB)
+                    {
+                        case TypeCode.Boolean: throw new InvalidOperationException("Operator '%' can't be applied to operands of types 'short' and 'bool'");
+                        case TypeCode.SByte: return (Int16)a % (SByte)b;
+                        case TypeCode.Int16: return (Int16)a % (Int16)b;
+                        case TypeCode.UInt16: return (Int16)a % (UInt16)b;
+                        case TypeCode.Int32: return (Int16)a % (Int32)b;
+                        case TypeCode.UInt32: return (Int16)a % (UInt32)b;
+                        case TypeCode.Int64: return (Int16)a % (Int64)b;
+                        case TypeCode.UInt64: throw new InvalidOperationException("Operator '%' can't be applied to operands of types 'short' and 'ulong'");
+                        case TypeCode.Single: return (Int16)a % (Single)b;
+                        case TypeCode.Double: return (Int16)a % (Double)b;
+                        case TypeCode.Decimal: return (Int16)a % (Decimal)b;
+                    }
+                    break;
+
+                case TypeCode.UInt16:
+                    switch (typeCodeB)
+                    {
+                        case TypeCode.Boolean: throw new InvalidOperationException("Operator '%' can't be applied to operands of types 'ushort' and 'bool'");
+                        case TypeCode.SByte: return (UInt16)a % (SByte)b;
+                        case TypeCode.Int16: return (UInt16)a % (Int16)b;
+                        case TypeCode.UInt16: return (UInt16)a % (UInt16)b;
+                        case TypeCode.Int32: return (UInt16)a % (Int32)b;
+                        case TypeCode.UInt32: return (UInt16)a % (UInt32)b;
+                        case TypeCode.Int64: return (UInt16)a % (Int64)b;
+                        case TypeCode.UInt64: return (UInt16)a % (UInt64)b;
+                        case TypeCode.Single: return (UInt16)a % (Single)b;
+                        case TypeCode.Double: return (UInt16)a % (Double)b;
+                        case TypeCode.Decimal: return (UInt16)a % (Decimal)b;
+                    }
+                    break;
+
+                case TypeCode.Int32:
+                    switch (typeCodeB)
+                    {
+                        case TypeCode.Boolean: throw new InvalidOperationException("Operator '%' can't be applied to operands of types 'int' and 'bool'");
+                        case TypeCode.SByte: return (Int32)a % (SByte)b;
+                        case TypeCode.Int16: return (Int32)a % (Int16)b;
+                        case TypeCode.UInt16: return (Int32)a % (UInt16)b;
+                        case TypeCode.Int32: return (Int32)a % (Int32)b;
+                        case TypeCode.UInt32: return (Int32)a % (UInt32)b;
+                        case TypeCode.Int64: return (Int32)a % (Int64)b;
+                        case TypeCode.UInt64: throw new InvalidOperationException("Operator '%' can't be applied to operands of types 'int' and 'ulong'");
+                        case TypeCode.Single: return (Int32)a % (Single)b;
+                        case TypeCode.Double: return (Int32)a % (Double)b;
+                        case TypeCode.Decimal: return (Int32)a % (Decimal)b;
+                    }
+                    break;
+
+                case TypeCode.UInt32:
+                    switch (typeCodeB)
+                    {
+                        case TypeCode.Boolean: throw new InvalidOperationException("Operator '%' can't be applied to operands of types 'uint' and 'bool'");
+                        case TypeCode.SByte: return (UInt32)a % (SByte)b;
+                        case TypeCode.Int16: return (UInt32)a % (Int16)b;
+                        case TypeCode.UInt16: return (UInt32)a % (UInt16)b;
+                        case TypeCode.Int32: return (UInt32)a % (Int32)b;
+                        case TypeCode.UInt32: return (UInt32)a % (UInt32)b;
+                        case TypeCode.Int64: return (UInt32)a % (Int64)b;
+                        case TypeCode.UInt64: return (UInt32)a % (UInt64)b;
+                        case TypeCode.Single: return (UInt32)a % (Single)b;
+                        case TypeCode.Double: return (UInt32)a % (Double)b;
+                        case TypeCode.Decimal: return (UInt32)a % (Decimal)b;
+                    }
+                    break;
+
+                case TypeCode.Int64:
+                    switch (typeCodeB)
+                    {
+                        case TypeCode.Boolean: throw new InvalidOperationException("Operator '%' can't be applied to operands of types 'long' and 'bool'");
+                        case TypeCode.SByte: return (Int64)a % (SByte)b;
+                        case TypeCode.Int16: return (Int64)a % (Int16)b;
+                        case TypeCode.UInt16: return (Int64)a % (UInt16)b;
+                        case TypeCode.Int32: return (Int64)a % (Int32)b;
+                        case TypeCode.UInt32: return (Int64)a % (UInt32)b;
+                        case TypeCode.Int64: return (Int64)a % (Int64)b;
+                        case TypeCode.UInt64: throw new InvalidOperationException("Operator '%' can't be applied to operands of types 'long' and 'ulong'");
+                        case TypeCode.Single: return (Int64)a % (Single)b;
+                        case TypeCode.Double: return (Int64)a % (Double)b;
+                        case TypeCode.Decimal: return (Int64)a % (Decimal)b;
+                    }
+                    break;
+
+                case TypeCode.UInt64:
+                    switch (typeCodeB)
+                    {
+                        case TypeCode.Boolean: throw new InvalidOperationException("Operator '%' can't be applied to operands of types 'ulong' and 'bool'");
+                        case TypeCode.SByte: throw new InvalidOperationException("Operator '%' can't be applied to operands of types 'ulong' and 'sbyte'");
+                        case TypeCode.Int16: throw new InvalidOperationException("Operator '%' can't be applied to operands of types 'ulong' and 'short'");
+                        case TypeCode.UInt16: return (UInt64)a % (UInt16)b;
+                        case TypeCode.Int32: throw new InvalidOperationException("Operator '%' can't be applied to operands of types 'ulong' and 'int'");
+                        case TypeCode.UInt32: return (UInt64)a % (UInt32)b;
+                        case TypeCode.Int64: throw new InvalidOperationException("Operator '%' can't be applied to operands of types 'ulong' and 'long'");
+                        case TypeCode.UInt64: return (UInt64)a % (UInt64)b;
+                        case TypeCode.Single: return (UInt64)a % (Single)b;
+                        case TypeCode.Double: return (UInt64)a % (Double)b;
+                        case TypeCode.Decimal: return (UInt64)a % (Decimal)b;
+                    }
+                    break;
+
+                case TypeCode.Single:
+                    switch (typeCodeB)
+                    {
+                        case TypeCode.Boolean: throw new InvalidOperationException("Operator '%' can't be applied to operands of types 'float' and 'bool'");
+                        case TypeCode.SByte: return (Single)a % (SByte)b;
+                        case TypeCode.Int16: return (Single)a % (Int16)b;
+                        case TypeCode.UInt16: return (Single)a % (UInt16)b;
+                        case TypeCode.Int32: return (Single)a % (Int32)b;
+                        case TypeCode.UInt32: return (Single)a % (UInt32)b;
+                        case TypeCode.Int64: return (Single)a % (Int64)b;
+                        case TypeCode.UInt64: return (Single)a % (UInt64)b;
+                        case TypeCode.Single: return (Single)a % (Single)b;
+                        case TypeCode.Double: return (Single)a % (Double)b;
+                        case TypeCode.Decimal: throw new InvalidOperationException("Operator '%' can't be applied to operands of types 'float' and 'decimal'");
+                    }
+                    break;
+
+                case TypeCode.Double:
+                    switch (typeCodeB)
+                    {
+                        case TypeCode.Boolean: throw new InvalidOperationException("Operator '%' can't be applied to operands of types 'double' and 'bool'");
+                        case TypeCode.SByte: return (Double)a % (SByte)b;
+                        case TypeCode.Int16: return (Double)a % (Int16)b;
+                        case TypeCode.UInt16: return (Double)a % (UInt16)b;
+                        case TypeCode.Int32: return (Double)a % (Int32)b;
+                        case TypeCode.UInt32: return (Double)a % (UInt32)b;
+                        case TypeCode.Int64: return (Double)a % (Int64)b;
+                        case TypeCode.UInt64: return (Double)a % (UInt64)b;
+                        case TypeCode.Single: return (Double)a % (Single)b;
+                        case TypeCode.Double: return (Double)a % (Double)b;
+                        case TypeCode.Decimal: throw new InvalidOperationException("Operator '%' can't be applied to operands of types 'double' and 'decimal'");
+                    }
+                    break;
+
+                case TypeCode.Decimal:
+                    switch (typeCodeB)
+                    {
+                        case TypeCode.Boolean: throw new InvalidOperationException("Operator '%' can't be applied to operands of types 'decimal' and 'bool'");
+                        case TypeCode.SByte: return (Decimal)a % (SByte)b;
+                        case TypeCode.Int16: return (Decimal)a % (Int16)b;
+                        case TypeCode.UInt16: return (Decimal)a % (UInt16)b;
+                        case TypeCode.Int32: return (Decimal)a % (Int32)b;
+                        case TypeCode.UInt32: return (Decimal)a % (UInt32)b;
+                        case TypeCode.Int64: return (Decimal)a % (Int64)b;
+                        case TypeCode.UInt64: return (Decimal)a % (UInt64)b;
+                        case TypeCode.Single: throw new InvalidOperationException("Operator '%' can't be applied to operands of types 'decimal' and 'float'");
+                        case TypeCode.Double: throw new InvalidOperationException("Operator '%' can't be applied to operands of types 'decimal' and 'decimal'");
+                        case TypeCode.Decimal: return (Decimal)a % (Decimal)b;
+                    }
+                    break;
+            }
+
+            return null;
+        }
+        public static object Max(object a, object b)
+        {
+            a = ConvertIfString(a);
+            b = ConvertIfString(b);
+
+            if (a == null && b == null)
+            {
+                return null;
+            }
+
+            if (a == null)
+            {
+                return b;
+            }
+
+            if (b == null)
+            {
+                return a;
+            }
+
+            TypeCode typeCode = ConvertToHighestPrecision(ref a, ref b);
+
+            switch (typeCode)
+            {
+                case TypeCode.Byte:
+                    return Math.Max((Byte)a, (Byte)b);
+                case TypeCode.SByte:
+                    return Math.Max((SByte)a, (SByte)b);
+                case TypeCode.Int16:
+                    return Math.Max((Int16)a, (Int16)b);
+                case TypeCode.UInt16:
+                    return Math.Max((UInt16)a, (UInt16)b);
+                case TypeCode.Int32:
+                    return Math.Max((Int32)a, (Int32)b);
+                case TypeCode.UInt32:
+                    return Math.Max((UInt32)a, (UInt32)b);
+                case TypeCode.Int64:
+                    return Math.Max((Int64)a, (Int64)b);
+                case TypeCode.UInt64:
+                    return Math.Max((UInt64)a, (UInt64)b);
+                case TypeCode.Single:
+                    return Math.Max((Single)a, (Single)b);
+                case TypeCode.Double:
+                    return Math.Max((Double)a, (Double)b);
+                case TypeCode.Decimal:
+                    return Math.Max((Decimal)a, (Decimal)b);
+            }
+
+            return null;
+        }
+        public static object Min(object a, object b)
+        {
+            a = ConvertIfString(a);
+            b = ConvertIfString(b);
+
+            if (a == null && b == null)
+            {
+                return null;
+            }
+
+            if (a == null)
+            {
+                return b;
+            }
+
+            if (b == null)
+            {
+                return a;
+            }
+
+            TypeCode typeCode = ConvertToHighestPrecision(ref a,ref b);
+
+            switch (typeCode)
+            {
+                case TypeCode.Byte:
+                    return Math.Min((Byte)a, (Byte)b);
+                case TypeCode.SByte:
+                    return Math.Min((SByte)a, (SByte)b);
+                case TypeCode.Int16:
+                    return Math.Min((Int16)a, (Int16)b);
+                case TypeCode.UInt16:
+                    return Math.Min((UInt16)a, (UInt16)b);
+                case TypeCode.Int32:
+                    return Math.Min((Int32)a, (Int32)b);
+                case TypeCode.UInt32:
+                    return Math.Min((UInt32)a, (UInt32)b);
+                case TypeCode.Int64:
+                    return Math.Min((Int64)a, (Int64)b);
+                case TypeCode.UInt64:
+                    return Math.Min((UInt64)a, (UInt64)b);
+                case TypeCode.Single:
+                    return Math.Min((Single)a, (Single)b);
+                case TypeCode.Double:
+                    return Math.Min((Double)a, (Double)b);
+                case TypeCode.Decimal:
+                    return Math.Min((Decimal)a, (Decimal)b);
+            }
+
+            return null;
+        }
+
+
+        private static TypeCode ConvertToHighestPrecision(ref object a, ref object b)
+        {
+            TypeCode typeCodeA = a.GetTypeCode();
+            TypeCode typeCodeB = b.GetTypeCode();
+            
+            if (typeCodeA==typeCodeB)
+                return typeCodeA;
+
+            if (!(TypeCodeBitSize(typeCodeA, out bool floatingPointA) is int bitSizeA))
+                return TypeCode.Empty;
+            if (!(TypeCodeBitSize(typeCodeB, out bool floatingPointB) is int bitSizeB))
+                return TypeCode.Empty;
+
+            if (floatingPointA != floatingPointB)
+            {
+                if (floatingPointA)
+                {
+                    b = ConvertTo(b, typeCodeA);
+
+                    return typeCodeA;
+                }
+                else
+                {
+                    a = ConvertTo(a, typeCodeB);
+
+                    return typeCodeB;
+                }
+            }
+
+            if (bitSizeA > bitSizeB)
+            {
+                b = ConvertTo(b, typeCodeA);
+
+                return typeCodeA;
+            }
+            else
+            {
+                a = ConvertTo(a, typeCodeB);
+
+                return typeCodeB;
+            }
+                
+        }
+
+        private static int? TypeCodeBitSize(TypeCode typeCode,out bool floatingPoint)
+        {
+            floatingPoint = false;
+            switch (typeCode)
+            {
+                case TypeCode.SByte: return 8;
+                case TypeCode.Byte: return 8;
+                case TypeCode.Int16: return 16;
+                case TypeCode.UInt16: return 16;
+                case TypeCode.Int32: return 32;
+                case TypeCode.UInt32: return 32;
+                case TypeCode.Int64: return 64;
+                case TypeCode.UInt64: return 64;
+                case TypeCode.Single:
+                    floatingPoint = true;
+                    return 32;
+                case TypeCode.Double:
+                    floatingPoint = true;
+                    return 64;
+                case TypeCode.Decimal:
+                    floatingPoint = true;
+                    return 128;
+                default: return null;
+            }
+        }
+
+        private static object  ConvertTo(object value, TypeCode toType)
+        {
+            switch (toType)
+            {
+                case TypeCode.Byte:
+                    return Convert.ToByte(value);
+
+                case TypeCode.SByte:
+                    return Convert.ToSByte(value);
+
+                case TypeCode.Int16:
+                    return Convert.ToInt16(value);
+
+                case TypeCode.UInt16:
+                    return Convert.ToUInt16(value);
+
+                case TypeCode.Int32:
+                    return Convert.ToInt32(value);
+
+                case TypeCode.UInt32:
+                    return Convert.ToUInt32(value);
+
+                case TypeCode.Int64:
+                    return Convert.ToInt64(value);
+
+                case TypeCode.UInt64:
+                    return Convert.ToUInt64(value);
+
+                case TypeCode.Single:
+                    return Convert.ToSingle(value);
+
+                case TypeCode.Double:
+                    return Convert.ToDouble(value);
+
+                case TypeCode.Decimal:
+                    return Convert.ToDecimal(value);
+            }
+
+            return null;
+        }
+
+        public static object LeftShift(object a, object b)
+        {
+            a = ConvertIfString(a);
+            b = ConvertIfString(b);
+
+            TypeCode typeCodeA = a.GetTypeCode();
+
+            var bits = Convert.ToByte(b);
+
+            switch (typeCodeA)
+            {
+                case TypeCode.Boolean:
+                    throw new InvalidOperationException("Operator '<<' can't be applied to operands of types 'decimal' and 'bool'");
+                case TypeCode.Byte:
+                    return (byte)a << bits;
+                case TypeCode.SByte:
+                    return (sbyte)a << bits;
+                case TypeCode.Int16:
+                    return (short)a << bits;
+                case TypeCode.UInt16:
+                    return (ushort)a << bits;
+                case TypeCode.Int32:
+                    return (int)a << bits;
+                case TypeCode.UInt32:
+                    return (uint)a << bits;
+                case TypeCode.Int64:
+                    return (long)a << bits;
+                case TypeCode.UInt64:
+                    return (ulong)a << bits;
+                case TypeCode.Single:
+                    return Convert.ToInt32(a) << bits;
+                case TypeCode.Double:
+                    return Convert.ToInt64(a) << bits;
+                case TypeCode.Decimal:
+                    return Convert.ToInt64(a) << bits;
+            }
+
+            return null;
+        }
+
+        public static object RightShift(object a, object b)
+        {
+            a = ConvertIfString(a);
+            b = ConvertIfString(b);
+
+            TypeCode typeCodeA = a.GetTypeCode();
+
+            var bits = Convert.ToByte(b);
+
+            switch (typeCodeA)
+            {
+                case TypeCode.Boolean:
+                    throw new InvalidOperationException("Operator '>>' can't be applied to operands of types 'decimal' and 'bool'");
+                case TypeCode.Byte:
+                    return (byte)a >> bits;
+                case TypeCode.SByte:
+                    return (sbyte)a >> bits;
+                case TypeCode.Int16:
+                    return (short)a >> bits;
+                case TypeCode.UInt16:
+                    return (ushort)a >> bits;
+                case TypeCode.Int32:
+                    return (int)a >> bits;
+                case TypeCode.UInt32:
+                    return (uint)a >> bits;
+                case TypeCode.Int64:
+                    return (long)a >> bits;
+                case TypeCode.UInt64:
+                    return (ulong)a >> bits;
+                case TypeCode.Single:
+                    return Convert.ToInt64(a) >> bits;
+                case TypeCode.Double:
+                    return Convert.ToInt64(a) >> bits;
+                case TypeCode.Decimal:
+                    return Convert.ToInt64(a) >> bits;
+            }
+
+            return null;
+        }
+
+        public static object BitwiseAnd(object a, object b)
+        {
+            return ApplyBitwiseOperator(a, b, "&");
+        }
+
+        public static object BitwiseOr(object a, object b)
+        {
+            return ApplyBitwiseOperator(a, b, "|");
+        }
+
+        public static object BitwiseXor(object a, object b)
+        {
+            return ApplyBitwiseOperator(a, b, "^");
+        }
+
+        private static object ApplyBitwiseOperator(object a, object b, string @operator)
+        {
+            a = ConvertIfString(a);
+            b = ConvertIfString(b);
+
+            TypeCode typeCodeA = a.GetTypeCode();
+            TypeCode typeCodeB = b.GetTypeCode();
+
+            // Are both values numerical?
+            if (typeCodeA < TypeCode.SByte || typeCodeA > TypeCode.Double || typeCodeB < TypeCode.SByte
+                || typeCodeB > TypeCode.Double)
+            {
+                throw new InvalidOperationException(
+                    string.Format(
+                        "Operator '{0}' can't be applied to operands of types '{1}' and '{2}'",
+                        @operator,
+                        typeCodeA,
+                        typeCodeB));
+            }
+
+            // Determine the result type, float and double are converted to long
+            var resultType = typeCodeA > TypeCode.UInt64 || typeCodeB > TypeCode.UInt64
+                ? TypeCode.Int64
+                : (TypeCode)Math.Max((int)typeCodeA, (int)typeCodeB);
+
+            if (resultType == TypeCode.UInt64)
+            {
+                var aul = (ulong)Convert.ChangeType(a, TypeCode.UInt64, CultureInfo.CurrentCulture);
+                var bul = (ulong)Convert.ChangeType(b, TypeCode.UInt64, CultureInfo.CurrentCulture);
+
+                switch (@operator)
+                {
+                    case "&": return aul & bul;
+                    case "|": return aul | bul;
+                    case "^": return aul ^ bul;
+                    default:
+                        throw new InvalidOperationException("Unknown operator");
+                }
+            }
+
+            // Convert temporarily to long since it is large enough for the other types
+            var al = (long)Convert.ChangeType(a, TypeCode.Int64, CultureInfo.CurrentCulture);
+            var bl = (long)Convert.ChangeType(b, TypeCode.Int64, CultureInfo.CurrentCulture);
+            long result;
+            switch (@operator)
+            {
+                case "&": result = al & bl; break;
+                case "|": result = al | bl; break;
+                case "^": result = al ^ bl; break;
+                default:
+                    throw new InvalidOperationException("Unknown operator");
+            }
+
+            // Convert to the smallest type required
+            return Convert.ChangeType(result, resultType, CultureInfo.CurrentCulture);
+        }
+    }
+}