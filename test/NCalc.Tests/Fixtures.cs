--- conflicted
+++ resolved
@@ -1,691 +1,671 @@
-﻿using System;
-using NCalc.Domain;
-using System.Collections.Generic;
-using System.Threading;
-using System.Collections;
-using FluentAssertions;
-<<<<<<< HEAD
-using FluentAssertions.Execution;
-=======
->>>>>>> f95ed0da
-using Xunit;
-using Xunit.Abstractions;
-
-namespace NCalc.Tests
-{
-    public class Fixtures
-    {
-        private readonly ITestOutputHelper _output;
-
-        public Fixtures(ITestOutputHelper output)
-        {
-            _output = output;
-        }
-
-        [Fact]
-        public void ExpressionShouldEvaluate()
-        {
-            var expressions = new []
-            {
-                "2 + 3 + 5",
-                "2 * 3 + 5",
-                "2 * (3 + 5)",
-                "2 * (2*(2*(2+1)))",
-                "10 % 3",
-                "true or false",
-                "not true",
-                "false || not (false and true)",
-                "3 > 2 and 1 <= (3-2)",
-                "3 % 2 != 10 % 3"
-            };
-
-            foreach (string expression in expressions)
-                _output.WriteLine("{0} = {1}",
-                    expression,
-                    new Expression(expression).Evaluate());
-        }
-
-        [Fact]
-        public void ShouldParseValues()
-        {
-            Assert.Equal(123456, new Expression("123456").Evaluate());
-            Assert.Equal(new DateTime(2001, 01, 01), new Expression("#01/01/2001#").Evaluate());
-            Assert.Equal(123.456d, new Expression("123.456").Evaluate());
-            Assert.Equal(true, new Expression("true").Evaluate());
-            Assert.Equal("true", new Expression("'true'").Evaluate());
-            Assert.Equal("azerty", new Expression("'azerty'").Evaluate());
-        }
-
-        [Fact]
-        public void ParsedExpressionToStringShouldHandleSmallDecimals()
-        {
-            // small decimals starting with 0 resulting in scientific notation did not work in original NCalc
-            var equation = "0.000001";
-            var testExpression = new Expression(equation);
-            testExpression.Evaluate();
-            Assert.Equal(equation, testExpression.ParsedExpression.ToString());
-        }
-
-        [Fact]
-        public void ShouldHandleUnicode()
-        {
-            Assert.Equal("経済協力開発機構", new Expression("'経済協力開発機構'").Evaluate());
-            Assert.Equal("Hello", new Expression(@"'\u0048\u0065\u006C\u006C\u006F'").Evaluate());
-            Assert.Equal("だ", new Expression(@"'\u3060'").Evaluate());
-            Assert.Equal("\u0100", new Expression(@"'\u0100'").Evaluate());
-        }
-
-        [Fact]
-        public void ShouldEscapeCharacters()
-        {
-            Assert.Equal("'hello'", new Expression(@"'\'hello\''").Evaluate());
-            Assert.Equal(" ' hel lo ' ", new Expression(@"' \' hel lo \' '").Evaluate());
-            Assert.Equal("hel\nlo", new Expression(@"'hel\nlo'").Evaluate());
-        }
-
-        [Fact]
-        public void ShouldDisplayErrorMessages()
-        {
-            try
-            {
-                new Expression("(3 + 2").Evaluate();
-                throw new Exception();
-            }
-            catch(EvaluationException e)
-            {
-                _output.WriteLine("Error catched: " + e.Message);
-            }
-        }
-
-        [Theory]
-        [InlineData("Abs(-1)", 1)]
-        [InlineData("Acos(1)", 0)]
-        [InlineData("Asin(0)", 0)]
-        [InlineData("Atan(0)", 0)]
-        [InlineData("Ceiling(1.5)", 2)]
-        [InlineData("Cos(0)", 1)]
-        [InlineData("Exp(0)", 1)]
-        [InlineData("Floor(1.5)", 1)]
-        [InlineData("IEEERemainder(3,2)", -1)]
-        [InlineData("Log(1,10)", 0)]
-        [InlineData("Log10(1)", 0)]
-        [InlineData("Pow(3,2)", 9)]
-        [InlineData("Round(3.222,2)", 3.22)]
-        [InlineData("Sign(-10)", -1)]
-        [InlineData("Sin(0)", 0)]
-        [InlineData("Sqrt(4)", 2)]
-        [InlineData("Tan(0)", 0)]
-        [InlineData("Truncate(1.7)", 1)]
-        public void Maths(string formula, object expectedValue)
-        {
-            using (new AssertionScope())
-            {
-                var expression = new Expression(formula);
-                expression.Evaluate().Should().Be(expectedValue);
-
-                var lambda = expression.ToLambda<object>();
-                lambda().Should().BeEquivalentTo(expectedValue);
-            }
-        }
-
-        [Fact]
-        public void ExpressionShouldEvaluateCustomFunctions()
-        {
-            var e = new Expression("SecretOperation(3, 6)");
-
-            e.EvaluateFunction += delegate(string name, FunctionArgs args)
-                {
-                    if (name == "SecretOperation")
-                        args.Result = (int)args.Parameters[0].Evaluate() + (int)args.Parameters[1].Evaluate();
-                };
-
-            Assert.Equal(9, e.Evaluate());
-        }
-
-        [Fact]
-        public void ExpressionShouldEvaluateCustomFunctionsWithParameters()
-        {
-            var e = new Expression("SecretOperation([e], 6) + f");
-            e.Parameters["e"] = 3;
-            e.Parameters["f"] = 1;
-
-            e.EvaluateFunction += delegate(string name, FunctionArgs args)
-                {
-                    if (name == "SecretOperation")
-                        args.Result = (int)args.Parameters[0].Evaluate() + (int)args.Parameters[1].Evaluate();
-                };
-
-            Assert.Equal(10, e.Evaluate());
-        }
-
-        [Fact]
-        public void ExpressionShouldEvaluateParameters()
-        {
-            var e = new Expression("Round(Pow(Pi, 2) + Pow([Pi Squared], 2) + [X], 2)");
-<<<<<<< HEAD
-
-            e.Parameters["Pi Squared"] = new Expression("Pi * [Pi]");
-            e.Parameters["X"] = 10;
-
-            e.EvaluateParameter += delegate(string name, ParameterArgs args)
-                {
-                    if (name == "Pi")
-                        args.Result = 3.14;
-                };
-
-=======
-
-            e.Parameters["Pi Squared"] = new Expression("Pi * [Pi]");
-            e.Parameters["X"] = 10;
-
-            e.EvaluateParameter += delegate(string name, ParameterArgs args)
-                {
-                    if (name == "Pi")
-                        args.Result = 3.14;
-                };
-
->>>>>>> f95ed0da
-            Assert.Equal(117.07, e.Evaluate());
-        }
-
-        [Fact]
-        public void ShouldEvaluateConditionnal()
-        {
-            var eif = new Expression("if([divider] <> 0, [divided] / [divider], 0)");
-            eif.Parameters["divider"] = 5;
-            eif.Parameters["divided"] = 5;
-
-            Assert.Equal(1d, eif.Evaluate());
-
-            eif = new Expression("if([divider] <> 0, [divided] / [divider], 0)");
-            eif.Parameters["divider"] = 0;
-            eif.Parameters["divided"] = 5;
-            Assert.Equal(0, eif.Evaluate());
-        }
-
-        [Fact]
-        public void ShouldOverrideExistingFunctions()
-        {
-            var e = new Expression("Round(1.99, 2)");
-
-            Assert.Equal(1.99d, e.Evaluate());
-
-            e.EvaluateFunction += delegate(string name, FunctionArgs args)
-            {
-                if (name == "Round")
-                    args.Result = 3;
-            };
-
-            Assert.Equal(3, e.Evaluate());
-        }
-
-        [Fact]
-        public void ShouldEvaluateInOperator()
-        {
-            // The last argument should not be evaluated
-            var ein = new Expression("in((2 + 2), [1], [2], 1 + 2, 4, 1 / 0)");
-            ein.Parameters["1"] = 2;
-            ein.Parameters["2"] = 5;
-
-            Assert.Equal(true, ein.Evaluate());
-
-            var eout = new Expression("in((2 + 2), [1], [2], 1 + 2, 3)");
-            eout.Parameters["1"] = 2;
-            eout.Parameters["2"] = 5;
-
-            Assert.Equal(false, eout.Evaluate());
-
-            // Should work with strings
-            var estring = new Expression("in('to' + 'to', 'titi', 'toto')");
-
-            Assert.Equal(true, estring.Evaluate());
-
-        }
-
-        [Theory]
-        [InlineData("!true", false)]
-        [InlineData("not false", true)]
-        [InlineData("2 * 3", 6)]
-        [InlineData("6 / 2", 3d)]
-        [InlineData("7 % 2", 1)]
-        [InlineData("2 + 3", 5)]
-        [InlineData("2 - 1", 1)]
-        [InlineData("1 < 2", true)]
-        [InlineData("1.0 < 2", true)]
-        [InlineData("1 > 2", false)]
-        [InlineData("1 > 2.0", false)]
-        [InlineData("1 <= 2", true)]
-        [InlineData("1.0 <= 2.0", true)]
-        [InlineData("1 <= 1", true)]
-        [InlineData("1 >= 2", false)]
-        [InlineData("1 >= 1", true)]
-        [InlineData("1 = 1", true)]
-        [InlineData("1 == 1", true)]
-        [InlineData("1 != 1", false)]
-        [InlineData("1 <> 1", false)]
-        [InlineData("1 & 1", 1)]
-        [InlineData("1 | 1", 1)]
-        [InlineData("1 ^ 1", 0)]
-        [InlineData("~1", ~1)]
-        [InlineData("2 >> 1", 1)]
-        [InlineData("2 << 1", 4)]
-        [InlineData("true && false", false)]
-        [InlineData("true and false", false)]
-        [InlineData("true || false", true)]
-        [InlineData("true or false", true)]
-        [InlineData("if(true, 0, 1)", 0)]
-        [InlineData("if(false, 0, 1)", 1)]
-        public void ShouldEvaluateOperators(string formula, object expectedValue)
-        {
-            using (new AssertionScope())
-            {
-                var expression = new Expression(formula);
-                expression.Evaluate().Should().Be(expectedValue);
-
-                var lambda = expression.ToLambda<object>();
-                lambda().Should().BeEquivalentTo(expectedValue);
-            }
-<<<<<<< HEAD
-=======
-
->>>>>>> f95ed0da
-        }
-
-        [Fact]
-        public void ShouldHandleOperatorsPriority()
-        {
-            Assert.Equal(8, new Expression("2+2+2+2").Evaluate());
-            Assert.Equal(16, new Expression("2*2*2*2").Evaluate());
-            Assert.Equal(6, new Expression("2*2+2").Evaluate());
-            Assert.Equal(6, new Expression("2+2*2").Evaluate());
-
-            Assert.Equal(9d, new Expression("1 + 2 + 3 * 4 / 2").Evaluate());
-            Assert.Equal(13.5, new Expression("18/2/2*3").Evaluate());
-        }
-
-        [Fact]
-        public void ShouldNotLoosePrecision()
-        {
-            Assert.Equal(0.5, new Expression("3/6").Evaluate());
-        }
-
-        [Fact]
-        public void ShouldThrowAnExpcetionWhenInvalidNumber()
-        {
-            try
-            {
-                new Expression("4. + 2").Evaluate();
-                throw new Exception();
-            }
-            catch (EvaluationException e)
-            {
-                _output.WriteLine("Error catched: " + e.Message);
-            }
-        }
-
-        [Fact]
-        public void ShouldNotRoundDecimalValues()
-        {
-            Assert.Equal(false, new Expression("0 <= -0.6").Evaluate());
-        }
-
-        [Fact]
-        public void ShouldEvaluateTernaryExpression()
-        {
-            Assert.Equal(1, new Expression("1+2<3 ? 3+4 : 1").Evaluate());
-        }
-
-        [Fact]
-        public void ShouldSerializeExpression()
-        {
-            Assert.Equal("True and False", new BinaryExpression(BinaryExpressionType.And, new ValueExpression(true), new ValueExpression(false)).ToString());
-            Assert.Equal("1 / 2", new BinaryExpression(BinaryExpressionType.Div, new ValueExpression(1), new ValueExpression(2)).ToString());
-            Assert.Equal("1 = 2", new BinaryExpression(BinaryExpressionType.Equal, new ValueExpression(1), new ValueExpression(2)).ToString());
-            Assert.Equal("1 > 2", new BinaryExpression(BinaryExpressionType.Greater, new ValueExpression(1), new ValueExpression(2)).ToString());
-            Assert.Equal("1 >= 2", new BinaryExpression(BinaryExpressionType.GreaterOrEqual, new ValueExpression(1), new ValueExpression(2)).ToString());
-            Assert.Equal("1 < 2", new BinaryExpression(BinaryExpressionType.Lesser, new ValueExpression(1), new ValueExpression(2)).ToString());
-            Assert.Equal("1 <= 2", new BinaryExpression(BinaryExpressionType.LesserOrEqual, new ValueExpression(1), new ValueExpression(2)).ToString());
-            Assert.Equal("1 - 2", new BinaryExpression(BinaryExpressionType.Minus, new ValueExpression(1), new ValueExpression(2)).ToString());
-            Assert.Equal("1 % 2", new BinaryExpression(BinaryExpressionType.Modulo, new ValueExpression(1), new ValueExpression(2)).ToString());
-            Assert.Equal("1 != 2", new BinaryExpression(BinaryExpressionType.NotEqual, new ValueExpression(1), new ValueExpression(2)).ToString());
-            Assert.Equal("True or False", new BinaryExpression(BinaryExpressionType.Or, new ValueExpression(true), new ValueExpression(false)).ToString());
-            Assert.Equal("1 + 2", new BinaryExpression(BinaryExpressionType.Plus, new ValueExpression(1), new ValueExpression(2)).ToString());
-            Assert.Equal("1 * 2", new BinaryExpression(BinaryExpressionType.Times, new ValueExpression(1), new ValueExpression(2)).ToString());
-
-            Assert.Equal("-(True and False)",new UnaryExpression(UnaryExpressionType.Negate, new BinaryExpression(BinaryExpressionType.And, new ValueExpression(true), new ValueExpression(false))).ToString());
-            Assert.Equal("!(True and False)",new UnaryExpression(UnaryExpressionType.Not, new BinaryExpression(BinaryExpressionType.And, new ValueExpression(true), new ValueExpression(false))).ToString());
-
-            Assert.Equal("test(True and False, -(True and False))",new Function(new Identifier("test"), new LogicalExpression[] { new BinaryExpression(BinaryExpressionType.And, new ValueExpression(true), new ValueExpression(false)), new UnaryExpression(UnaryExpressionType.Negate, new BinaryExpression(BinaryExpressionType.And, new ValueExpression(true), new ValueExpression(false))) }).ToString());
-
-            Assert.Equal("True", new ValueExpression(true).ToString());
-            Assert.Equal("False", new ValueExpression(false).ToString());
-            Assert.Equal("1", new ValueExpression(1).ToString());
-            Assert.Equal("1.234", new ValueExpression(1.234).ToString());
-            Assert.Equal("'hello'", new ValueExpression("hello").ToString());
-            Assert.Equal("#" + new DateTime(2009, 1, 1) + "#", new ValueExpression(new DateTime(2009, 1, 1)).ToString());
-
-            Assert.Equal("Sum(1 + 2)", new Function(new Identifier("Sum"), new [] { new BinaryExpression(BinaryExpressionType.Plus, new ValueExpression(1), new ValueExpression(2))}).ToString());
-        }
-
-        [Fact]
-        public void ShouldHandleStringConcatenation()
-        {
-            Assert.Equal("toto", new Expression("'to' + 'to'").Evaluate());
-            Assert.Equal("one2", new Expression("'one' + 2").Evaluate());
-            Assert.Equal(3M, new Expression("1 + '2'").Evaluate());
-        }
-
-        [Fact]
-        public void ShouldDetectSyntaxErrorsBeforeEvaluation()
-        {
-            var e = new Expression("a + b * (");
-            Assert.Null(e.Error);
-            Assert.True(e.HasErrors());
-            Assert.True(e.HasErrors());
-            Assert.NotNull(e.Error);
-
-            e = new Expression("+ b ");
-            Assert.Null(e.Error);
-            Assert.True(e.HasErrors());
-            Assert.NotNull(e.Error);
-        }
-
-        [Fact]
-        public void ShouldReuseCompiledExpressionsInMultiThreadedMode()
-        {
-            // Repeats the tests n times
-            for (int cpt = 0; cpt < 20; cpt++)
-            {
-                const int nbthreads = 30;
-                _exceptions = new List<Exception>();
-                var threads = new Thread[nbthreads];
-
-                // Starts threads
-                for (int i = 0; i < nbthreads; i++)
-                {
-                    var thread = new Thread(WorkerThread);
-                    thread.Start();
-                    threads[i] = thread;
-                }
-
-                // Waits for end of threads
-                bool running = true;
-                while (running)
-                {
-                    Thread.Sleep(100);
-                    running = false;
-                    for (int i = 0; i < nbthreads; i++)
-                    {
-                        if (threads[i].ThreadState == ThreadState.Running)
-                            running = true;
-                    }
-                }
-
-                if (_exceptions.Count > 0)
-                {
-                    _output.WriteLine(_exceptions[0].StackTrace);
-                    throw _exceptions[0];
-                }
-            }
-        }
-
-        private List<Exception> _exceptions;
-
-        private void WorkerThread()
-        {
-            try
-            {
-                var r1 = new Random((int)DateTime.Now.Ticks);
-                var r2 = new Random((int)DateTime.Now.Ticks);
-                int n1 = r1.Next(10);
-                int n2 = r2.Next(10);
-
-                // Constructs a simple addition randomly. Odds are that the same expression gets constructed multiple times by different threads
-                var exp = n1 + " + " + n2;
-                var e = new Expression(exp);
-                Assert.True(e.Evaluate().Equals(n1 + n2));
-            }
-            catch (Exception e)
-            {
-                _exceptions.Add(e);
-            }
-        }
-
-        [Fact]
-        public void ShouldHandleCaseSensitiveness()
-        {
-            Assert.Equal(1M, new Expression("aBs(-1)", EvaluateOptions.IgnoreCase).Evaluate());
-            Assert.Equal(1M, new Expression("Abs(-1)", EvaluateOptions.None).Evaluate());
-
-            try
-            {
-                Assert.Equal(1M, new Expression("aBs(-1)", EvaluateOptions.None).Evaluate());
-            }
-            catch (ArgumentException)
-            {
-                return;
-            }
-            catch (Exception)
-            {
-                throw new Exception("Unexpected exception");
-            }
-
-            throw new Exception("Should throw ArgumentException");
-        }
-
-        [Fact]
-        public void ShouldHandleCustomParametersWhenNoSpecificParameterIsDefined()
-        {
-            var e = new Expression("Round(Pow([Pi], 2) + Pow([Pi], 2) + 10, 2)");
-
-            e.EvaluateParameter += delegate(string name, ParameterArgs arg)
-            {
-                if (name == "Pi")
-                    arg.Result = 3.14;
-            };
-
-            e.Evaluate();
-        }
-
-        [Fact]
-        public void ShouldHandleCustomFunctionsInFunctions()
-        {
-            var e = new Expression("if(true, func1(x) + func2(func3(y)), 0)");
-
-            e.EvaluateFunction += delegate(string name, FunctionArgs arg)
-            {
-                switch (name)
-                {
-                    case "func1": arg.Result = 1;
-                        break;
-                    case "func2": arg.Result = 2 * Convert.ToDouble(arg.Parameters[0].Evaluate());
-                        break;
-                    case "func3": arg.Result = 3 * Convert.ToDouble(arg.Parameters[0].Evaluate());
-                        break;
-                }
-            };
-
-            e.EvaluateParameter += delegate(string name, ParameterArgs arg)
-            {
-                switch (name)
-                {
-                    case "x": arg.Result = 1;
-                        break;
-                    case "y": arg.Result = 2;
-                        break;
-                    case "z": arg.Result = 3;
-                        break;
-                }
-            };
-
-            Assert.Equal(13d, e.Evaluate());
-        }
-
-
-        [Fact]
-        public void ShouldParseScientificNotation()
-        {
-            Assert.Equal(12.2d, new Expression("1.22e1").Evaluate());
-            Assert.Equal(100d, new Expression("1e2").Evaluate());
-            Assert.Equal(100d, new Expression("1e+2").Evaluate());
-            Assert.Equal(0.01d, new Expression("1e-2").Evaluate());
-            Assert.Equal(0.001d, new Expression(".1e-2").Evaluate());
-            Assert.Equal(10000000000d, new Expression("1e10").Evaluate());
-        }
-
-        [Fact]
-        public void ShouldEvaluateArrayParameters()
-        {
-            var e = new Expression("x * x", EvaluateOptions.IterateParameters);
-            e.Parameters["x"] = new [] { 0, 1, 2, 3, 4 };
-
-            var result = (IList)e.Evaluate();
-
-            Assert.Equal(0, result[0]);
-            Assert.Equal(1, result[1]);
-            Assert.Equal(4, result[2]);
-            Assert.Equal(9, result[3]);
-            Assert.Equal(16, result[4]);
-        }
-
-        [Fact]
-        public void CustomFunctionShouldReturnNull()
-        {
-            var e = new Expression("SecretOperation(3, 6)");
-
-            e.EvaluateFunction += delegate(string name, FunctionArgs args)
-            {
-                Assert.False(args.HasResult);
-                if (name == "SecretOperation")
-                    args.Result = null;
-                Assert.True(args.HasResult);
-            };
-
-            Assert.Equal(null, e.Evaluate());
-        }
-
-        [Fact]
-        public void CustomParametersShouldReturnNull()
-        {
-            var e = new Expression("x");
-
-            e.EvaluateParameter += delegate(string name, ParameterArgs args)
-            {
-                Assert.False(args.HasResult);
-                if (name == "x")
-                    args.Result = null;
-                Assert.True(args.HasResult);
-            };
-
-            Assert.Equal(null, e.Evaluate());
-        }
-
-        [Fact]
-        public void ShouldCompareDates()
-        {
-            Assert.Equal(true, new Expression("#1/1/2009#==#1/1/2009#").Evaluate());
-            Assert.Equal(false, new Expression("#2/1/2009#==#1/1/2009#").Evaluate());
-        }
-
-        [Fact]
-        public void ShouldRoundAwayFromZero()
-        {
-            Assert.Equal(22d, new Expression("Round(22.5, 0)").Evaluate());
-            Assert.Equal(23d, new Expression("Round(22.5, 0)", EvaluateOptions.RoundAwayFromZero).Evaluate());
-        }
-
-        [Fact]
-        public void ShouldEvaluateSubExpressions()
-        {
-            var volume = new Expression("[surface] * h");
-            var surface = new Expression("[l] * [L]");
-            volume.Parameters["surface"] = surface;
-            volume.Parameters["h"] = 3;
-            surface.Parameters["l"] = 1;
-            surface.Parameters["L"] = 2;
-
-            Assert.Equal(6, volume.Evaluate());
-        }
-
-        [Fact]
-        public void ShouldHandleLongValues()
-        {
-            Assert.Equal(40000000000 + 1f, new Expression("40000000000+1").Evaluate());
-        }
-
-        [Fact]
-        public void ShouldCompareLongValues()
-        {
-            Assert.Equal(false, new Expression("(0=1500000)||(((0+2200000000)-1500000)<0)").Evaluate());
-        }
-
-        [Fact]
-        public void ShouldDisplayErrorIfUncompatibleTypes()
-        {
-            var e = new Expression("(a > b) + 10");
-            e.Parameters["a"] = 1;
-            e.Parameters["b"] = 2;
-            Assert.Throws<InvalidOperationException>(() => e.Evaluate());
-        }
-
-        [Theory]
-        [InlineData("(X1 = 1)/2", 0.5)]
-        [InlineData("(X1 = 1)*2", 2)]
-        [InlineData("(X1 = 1)+1", 2)]
-        [InlineData("(X1 = 1)-1", 0)]
-        [InlineData("2*(X1 = 1)", 2)]
-        [InlineData("2/(X1 = 1)", 2.0)]
-        [InlineData("1+(X1 = 1)", 2)]
-        [InlineData("1-(X1 = 1)", 0)]
-        public void ShouldOptionallyCalculateWithBoolean(string formula, object expectedValue)
-        {
-            var expression = new Expression(formula, EvaluateOptions.BooleanCalculation) {Parameters = {["X1"] = 1}};
-
-            expression.Evaluate().Should().Be(expectedValue);
-
-            var lambda = expression.ToLambda<object>();
-            lambda().Should().Be(expectedValue);
-        }
-
-        [Fact]
-        public void ShouldNotConvertRealTypes()
-        {
-            var e = new Expression("x/2");
-            e.Parameters["x"] = 2F;
-            Assert.Equal(typeof(float), e.Evaluate().GetType());
-
-            e = new Expression("x/2");
-            e.Parameters["x"] = 2D;
-            Assert.Equal(typeof(double), e.Evaluate().GetType());
-
-            e = new Expression("x/2");
-            e.Parameters["x"] = 2m;
-            Assert.Equal(typeof(decimal), e.Evaluate().GetType());
-
-            e = new Expression("a / b * 100");
-            e.Parameters["a"] = 20M;
-            e.Parameters["b"] = 20M;
-            Assert.Equal(100M, e.Evaluate());
-
-        }
-
-        [Fact]
-        public void ShouldShortCircuitBooleanExpressions()
-        {
-            var e = new Expression("([a] != 0) && ([b]/[a]>2)");
-            e.Parameters["a"] = 0;
-
-            Assert.Equal(false, e.Evaluate());
-        }
-
-        [Fact]
-        public void ShouldAddDoubleAndDecimal()
-        {
-            var e = new Expression("1.8 + Abs([var1])");
-            e.Parameters["var1"] = 9.2;
-
-            Assert.Equal(11M, e.Evaluate());
-        }
-    }
-}
-
+﻿using System;
+using NCalc.Domain;
+using System.Collections.Generic;
+using System.Threading;
+using System.Collections;
+using FluentAssertions;
+using FluentAssertions.Execution;
+using Xunit;
+using Xunit.Abstractions;
+
+namespace NCalc.Tests
+{
+    public class Fixtures
+    {
+        private readonly ITestOutputHelper _output;
+
+        public Fixtures(ITestOutputHelper output)
+        {
+            _output = output;
+        }
+
+        [Fact]
+        public void ExpressionShouldEvaluate()
+        {
+            var expressions = new []
+            {
+                "2 + 3 + 5",
+                "2 * 3 + 5",
+                "2 * (3 + 5)",
+                "2 * (2*(2*(2+1)))",
+                "10 % 3",
+                "true or false",
+                "not true",
+                "false || not (false and true)",
+                "3 > 2 and 1 <= (3-2)",
+                "3 % 2 != 10 % 3"
+            };
+
+            foreach (string expression in expressions)
+                _output.WriteLine("{0} = {1}",
+                    expression,
+                    new Expression(expression).Evaluate());
+        }
+
+        [Fact]
+        public void ShouldParseValues()
+        {
+            Assert.Equal(123456, new Expression("123456").Evaluate());
+            Assert.Equal(new DateTime(2001, 01, 01), new Expression("#01/01/2001#").Evaluate());
+            Assert.Equal(123.456d, new Expression("123.456").Evaluate());
+            Assert.Equal(true, new Expression("true").Evaluate());
+            Assert.Equal("true", new Expression("'true'").Evaluate());
+            Assert.Equal("azerty", new Expression("'azerty'").Evaluate());
+        }
+
+        [Fact]
+        public void ParsedExpressionToStringShouldHandleSmallDecimals()
+        {
+            // small decimals starting with 0 resulting in scientific notation did not work in original NCalc
+            var equation = "0.000001";
+            var testExpression = new Expression(equation);
+            testExpression.Evaluate();
+            Assert.Equal(equation, testExpression.ParsedExpression.ToString());
+        }
+
+        [Fact]
+        public void ShouldHandleUnicode()
+        {
+            Assert.Equal("経済協力開発機構", new Expression("'経済協力開発機構'").Evaluate());
+            Assert.Equal("Hello", new Expression(@"'\u0048\u0065\u006C\u006C\u006F'").Evaluate());
+            Assert.Equal("だ", new Expression(@"'\u3060'").Evaluate());
+            Assert.Equal("\u0100", new Expression(@"'\u0100'").Evaluate());
+        }
+
+        [Fact]
+        public void ShouldEscapeCharacters()
+        {
+            Assert.Equal("'hello'", new Expression(@"'\'hello\''").Evaluate());
+            Assert.Equal(" ' hel lo ' ", new Expression(@"' \' hel lo \' '").Evaluate());
+            Assert.Equal("hel\nlo", new Expression(@"'hel\nlo'").Evaluate());
+        }
+
+        [Fact]
+        public void ShouldDisplayErrorMessages()
+        {
+            try
+            {
+                new Expression("(3 + 2").Evaluate();
+                throw new Exception();
+            }
+            catch(EvaluationException e)
+            {
+                _output.WriteLine("Error catched: " + e.Message);
+            }
+        }
+
+        [Theory]
+        [InlineData("Abs(-1)", 1)]
+        [InlineData("Acos(1)", 0)]
+        [InlineData("Asin(0)", 0)]
+        [InlineData("Atan(0)", 0)]
+        [InlineData("Ceiling(1.5)", 2)]
+        [InlineData("Cos(0)", 1)]
+        [InlineData("Exp(0)", 1)]
+        [InlineData("Floor(1.5)", 1)]
+        [InlineData("IEEERemainder(3,2)", -1)]
+        [InlineData("Log(1,10)", 0)]
+        [InlineData("Log10(1)", 0)]
+        [InlineData("Pow(3,2)", 9)]
+        [InlineData("Round(3.222,2)", 3.22)]
+        [InlineData("Sign(-10)", -1)]
+        [InlineData("Sin(0)", 0)]
+        [InlineData("Sqrt(4)", 2)]
+        [InlineData("Tan(0)", 0)]
+        [InlineData("Truncate(1.7)", 1)]
+        public void Maths(string formula, object expectedValue)
+        {
+            using (new AssertionScope())
+            {
+                var expression = new Expression(formula);
+                expression.Evaluate().Should().Be(expectedValue);
+
+                var lambda = expression.ToLambda<object>();
+                lambda().Should().BeEquivalentTo(expectedValue);
+            }
+        }
+
+        [Fact]
+        public void ExpressionShouldEvaluateCustomFunctions()
+        {
+            var e = new Expression("SecretOperation(3, 6)");
+
+            e.EvaluateFunction += delegate(string name, FunctionArgs args)
+                {
+                    if (name == "SecretOperation")
+                        args.Result = (int)args.Parameters[0].Evaluate() + (int)args.Parameters[1].Evaluate();
+                };
+
+            Assert.Equal(9, e.Evaluate());
+        }
+
+        [Fact]
+        public void ExpressionShouldEvaluateCustomFunctionsWithParameters()
+        {
+            var e = new Expression("SecretOperation([e], 6) + f");
+            e.Parameters["e"] = 3;
+            e.Parameters["f"] = 1;
+
+            e.EvaluateFunction += delegate(string name, FunctionArgs args)
+                {
+                    if (name == "SecretOperation")
+                        args.Result = (int)args.Parameters[0].Evaluate() + (int)args.Parameters[1].Evaluate();
+                };
+
+            Assert.Equal(10, e.Evaluate());
+        }
+
+        [Fact]
+        public void ExpressionShouldEvaluateParameters()
+        {
+            var e = new Expression("Round(Pow(Pi, 2) + Pow([Pi Squared], 2) + [X], 2)");
+
+            e.Parameters["Pi Squared"] = new Expression("Pi * [Pi]");
+            e.Parameters["X"] = 10;
+
+            e.EvaluateParameter += delegate(string name, ParameterArgs args)
+                {
+                    if (name == "Pi")
+                        args.Result = 3.14;
+                };
+
+            Assert.Equal(117.07, e.Evaluate());
+        }
+
+        [Fact]
+        public void ShouldEvaluateConditionnal()
+        {
+            var eif = new Expression("if([divider] <> 0, [divided] / [divider], 0)");
+            eif.Parameters["divider"] = 5;
+            eif.Parameters["divided"] = 5;
+
+            Assert.Equal(1d, eif.Evaluate());
+
+            eif = new Expression("if([divider] <> 0, [divided] / [divider], 0)");
+            eif.Parameters["divider"] = 0;
+            eif.Parameters["divided"] = 5;
+            Assert.Equal(0, eif.Evaluate());
+        }
+
+        [Fact]
+        public void ShouldOverrideExistingFunctions()
+        {
+            var e = new Expression("Round(1.99, 2)");
+
+            Assert.Equal(1.99d, e.Evaluate());
+
+            e.EvaluateFunction += delegate(string name, FunctionArgs args)
+            {
+                if (name == "Round")
+                    args.Result = 3;
+            };
+
+            Assert.Equal(3, e.Evaluate());
+        }
+
+        [Fact]
+        public void ShouldEvaluateInOperator()
+        {
+            // The last argument should not be evaluated
+            var ein = new Expression("in((2 + 2), [1], [2], 1 + 2, 4, 1 / 0)");
+            ein.Parameters["1"] = 2;
+            ein.Parameters["2"] = 5;
+
+            Assert.Equal(true, ein.Evaluate());
+
+            var eout = new Expression("in((2 + 2), [1], [2], 1 + 2, 3)");
+            eout.Parameters["1"] = 2;
+            eout.Parameters["2"] = 5;
+
+            Assert.Equal(false, eout.Evaluate());
+
+            // Should work with strings
+            var estring = new Expression("in('to' + 'to', 'titi', 'toto')");
+
+            Assert.Equal(true, estring.Evaluate());
+
+        }
+
+        [Theory]
+        [InlineData("!true", false)]
+        [InlineData("not false", true)]
+        [InlineData("2 * 3", 6)]
+        [InlineData("6 / 2", 3d)]
+        [InlineData("7 % 2", 1)]
+        [InlineData("2 + 3", 5)]
+        [InlineData("2 - 1", 1)]
+        [InlineData("1 < 2", true)]
+        [InlineData("1.0 < 2", true)]
+        [InlineData("1 > 2", false)]
+        [InlineData("1 > 2.0", false)]
+        [InlineData("1 <= 2", true)]
+        [InlineData("1.0 <= 2.0", true)]
+        [InlineData("1 <= 1", true)]
+        [InlineData("1 >= 2", false)]
+        [InlineData("1 >= 1", true)]
+        [InlineData("1 = 1", true)]
+        [InlineData("1 == 1", true)]
+        [InlineData("1 != 1", false)]
+        [InlineData("1 <> 1", false)]
+        [InlineData("1 & 1", 1)]
+        [InlineData("1 | 1", 1)]
+        [InlineData("1 ^ 1", 0)]
+        [InlineData("~1", ~1)]
+        [InlineData("2 >> 1", 1)]
+        [InlineData("2 << 1", 4)]
+        [InlineData("true && false", false)]
+        [InlineData("true and false", false)]
+        [InlineData("true || false", true)]
+        [InlineData("true or false", true)]
+        [InlineData("if(true, 0, 1)", 0)]
+        [InlineData("if(false, 0, 1)", 1)]
+        public void ShouldEvaluateOperators(string formula, object expectedValue)
+        {
+            using (new AssertionScope())
+            {
+                var expression = new Expression(formula);
+                expression.Evaluate().Should().Be(expectedValue);
+
+                var lambda = expression.ToLambda<object>();
+                lambda().Should().BeEquivalentTo(expectedValue);
+            }
+        }
+
+        [Fact]
+        public void ShouldHandleOperatorsPriority()
+        {
+            Assert.Equal(8, new Expression("2+2+2+2").Evaluate());
+            Assert.Equal(16, new Expression("2*2*2*2").Evaluate());
+            Assert.Equal(6, new Expression("2*2+2").Evaluate());
+            Assert.Equal(6, new Expression("2+2*2").Evaluate());
+
+            Assert.Equal(9d, new Expression("1 + 2 + 3 * 4 / 2").Evaluate());
+            Assert.Equal(13.5, new Expression("18/2/2*3").Evaluate());
+        }
+
+        [Fact]
+        public void ShouldNotLoosePrecision()
+        {
+            Assert.Equal(0.5, new Expression("3/6").Evaluate());
+        }
+
+        [Fact]
+        public void ShouldThrowAnExpcetionWhenInvalidNumber()
+        {
+            try
+            {
+                new Expression("4. + 2").Evaluate();
+                throw new Exception();
+            }
+            catch (EvaluationException e)
+            {
+                _output.WriteLine("Error catched: " + e.Message);
+            }
+        }
+
+        [Fact]
+        public void ShouldNotRoundDecimalValues()
+        {
+            Assert.Equal(false, new Expression("0 <= -0.6").Evaluate());
+        }
+
+        [Fact]
+        public void ShouldEvaluateTernaryExpression()
+        {
+            Assert.Equal(1, new Expression("1+2<3 ? 3+4 : 1").Evaluate());
+        }
+
+        [Fact]
+        public void ShouldSerializeExpression()
+        {
+            Assert.Equal("True and False", new BinaryExpression(BinaryExpressionType.And, new ValueExpression(true), new ValueExpression(false)).ToString());
+            Assert.Equal("1 / 2", new BinaryExpression(BinaryExpressionType.Div, new ValueExpression(1), new ValueExpression(2)).ToString());
+            Assert.Equal("1 = 2", new BinaryExpression(BinaryExpressionType.Equal, new ValueExpression(1), new ValueExpression(2)).ToString());
+            Assert.Equal("1 > 2", new BinaryExpression(BinaryExpressionType.Greater, new ValueExpression(1), new ValueExpression(2)).ToString());
+            Assert.Equal("1 >= 2", new BinaryExpression(BinaryExpressionType.GreaterOrEqual, new ValueExpression(1), new ValueExpression(2)).ToString());
+            Assert.Equal("1 < 2", new BinaryExpression(BinaryExpressionType.Lesser, new ValueExpression(1), new ValueExpression(2)).ToString());
+            Assert.Equal("1 <= 2", new BinaryExpression(BinaryExpressionType.LesserOrEqual, new ValueExpression(1), new ValueExpression(2)).ToString());
+            Assert.Equal("1 - 2", new BinaryExpression(BinaryExpressionType.Minus, new ValueExpression(1), new ValueExpression(2)).ToString());
+            Assert.Equal("1 % 2", new BinaryExpression(BinaryExpressionType.Modulo, new ValueExpression(1), new ValueExpression(2)).ToString());
+            Assert.Equal("1 != 2", new BinaryExpression(BinaryExpressionType.NotEqual, new ValueExpression(1), new ValueExpression(2)).ToString());
+            Assert.Equal("True or False", new BinaryExpression(BinaryExpressionType.Or, new ValueExpression(true), new ValueExpression(false)).ToString());
+            Assert.Equal("1 + 2", new BinaryExpression(BinaryExpressionType.Plus, new ValueExpression(1), new ValueExpression(2)).ToString());
+            Assert.Equal("1 * 2", new BinaryExpression(BinaryExpressionType.Times, new ValueExpression(1), new ValueExpression(2)).ToString());
+
+            Assert.Equal("-(True and False)",new UnaryExpression(UnaryExpressionType.Negate, new BinaryExpression(BinaryExpressionType.And, new ValueExpression(true), new ValueExpression(false))).ToString());
+            Assert.Equal("!(True and False)",new UnaryExpression(UnaryExpressionType.Not, new BinaryExpression(BinaryExpressionType.And, new ValueExpression(true), new ValueExpression(false))).ToString());
+
+            Assert.Equal("test(True and False, -(True and False))",new Function(new Identifier("test"), new LogicalExpression[] { new BinaryExpression(BinaryExpressionType.And, new ValueExpression(true), new ValueExpression(false)), new UnaryExpression(UnaryExpressionType.Negate, new BinaryExpression(BinaryExpressionType.And, new ValueExpression(true), new ValueExpression(false))) }).ToString());
+
+            Assert.Equal("True", new ValueExpression(true).ToString());
+            Assert.Equal("False", new ValueExpression(false).ToString());
+            Assert.Equal("1", new ValueExpression(1).ToString());
+            Assert.Equal("1.234", new ValueExpression(1.234).ToString());
+            Assert.Equal("'hello'", new ValueExpression("hello").ToString());
+            Assert.Equal("#" + new DateTime(2009, 1, 1) + "#", new ValueExpression(new DateTime(2009, 1, 1)).ToString());
+
+            Assert.Equal("Sum(1 + 2)", new Function(new Identifier("Sum"), new [] { new BinaryExpression(BinaryExpressionType.Plus, new ValueExpression(1), new ValueExpression(2))}).ToString());
+        }
+
+        [Fact]
+        public void ShouldHandleStringConcatenation()
+        {
+            Assert.Equal("toto", new Expression("'to' + 'to'").Evaluate());
+            Assert.Equal("one2", new Expression("'one' + 2").Evaluate());
+            Assert.Equal(3M, new Expression("1 + '2'").Evaluate());
+        }
+
+        [Fact]
+        public void ShouldDetectSyntaxErrorsBeforeEvaluation()
+        {
+            var e = new Expression("a + b * (");
+            Assert.Null(e.Error);
+            Assert.True(e.HasErrors());
+            Assert.True(e.HasErrors());
+            Assert.NotNull(e.Error);
+
+            e = new Expression("+ b ");
+            Assert.Null(e.Error);
+            Assert.True(e.HasErrors());
+            Assert.NotNull(e.Error);
+        }
+
+        [Fact]
+        public void ShouldReuseCompiledExpressionsInMultiThreadedMode()
+        {
+            // Repeats the tests n times
+            for (int cpt = 0; cpt < 20; cpt++)
+            {
+                const int nbthreads = 30;
+                _exceptions = new List<Exception>();
+                var threads = new Thread[nbthreads];
+
+                // Starts threads
+                for (int i = 0; i < nbthreads; i++)
+                {
+                    var thread = new Thread(WorkerThread);
+                    thread.Start();
+                    threads[i] = thread;
+                }
+
+                // Waits for end of threads
+                bool running = true;
+                while (running)
+                {
+                    Thread.Sleep(100);
+                    running = false;
+                    for (int i = 0; i < nbthreads; i++)
+                    {
+                        if (threads[i].ThreadState == ThreadState.Running)
+                            running = true;
+                    }
+                }
+
+                if (_exceptions.Count > 0)
+                {
+                    _output.WriteLine(_exceptions[0].StackTrace);
+                    throw _exceptions[0];
+                }
+            }
+        }
+
+        private List<Exception> _exceptions;
+
+        private void WorkerThread()
+        {
+            try
+            {
+                var r1 = new Random((int)DateTime.Now.Ticks);
+                var r2 = new Random((int)DateTime.Now.Ticks);
+                int n1 = r1.Next(10);
+                int n2 = r2.Next(10);
+
+                // Constructs a simple addition randomly. Odds are that the same expression gets constructed multiple times by different threads
+                var exp = n1 + " + " + n2;
+                var e = new Expression(exp);
+                Assert.True(e.Evaluate().Equals(n1 + n2));
+            }
+            catch (Exception e)
+            {
+                _exceptions.Add(e);
+            }
+        }
+
+        [Fact]
+        public void ShouldHandleCaseSensitiveness()
+        {
+            Assert.Equal(1M, new Expression("aBs(-1)", EvaluateOptions.IgnoreCase).Evaluate());
+            Assert.Equal(1M, new Expression("Abs(-1)", EvaluateOptions.None).Evaluate());
+
+            try
+            {
+                Assert.Equal(1M, new Expression("aBs(-1)", EvaluateOptions.None).Evaluate());
+            }
+            catch (ArgumentException)
+            {
+                return;
+            }
+            catch (Exception)
+            {
+                throw new Exception("Unexpected exception");
+            }
+
+            throw new Exception("Should throw ArgumentException");
+        }
+
+        [Fact]
+        public void ShouldHandleCustomParametersWhenNoSpecificParameterIsDefined()
+        {
+            var e = new Expression("Round(Pow([Pi], 2) + Pow([Pi], 2) + 10, 2)");
+
+            e.EvaluateParameter += delegate(string name, ParameterArgs arg)
+            {
+                if (name == "Pi")
+                    arg.Result = 3.14;
+            };
+
+            e.Evaluate();
+        }
+
+        [Fact]
+        public void ShouldHandleCustomFunctionsInFunctions()
+        {
+            var e = new Expression("if(true, func1(x) + func2(func3(y)), 0)");
+
+            e.EvaluateFunction += delegate(string name, FunctionArgs arg)
+            {
+                switch (name)
+                {
+                    case "func1": arg.Result = 1;
+                        break;
+                    case "func2": arg.Result = 2 * Convert.ToDouble(arg.Parameters[0].Evaluate());
+                        break;
+                    case "func3": arg.Result = 3 * Convert.ToDouble(arg.Parameters[0].Evaluate());
+                        break;
+                }
+            };
+
+            e.EvaluateParameter += delegate(string name, ParameterArgs arg)
+            {
+                switch (name)
+                {
+                    case "x": arg.Result = 1;
+                        break;
+                    case "y": arg.Result = 2;
+                        break;
+                    case "z": arg.Result = 3;
+                        break;
+                }
+            };
+
+            Assert.Equal(13d, e.Evaluate());
+        }
+
+
+        [Fact]
+        public void ShouldParseScientificNotation()
+        {
+            Assert.Equal(12.2d, new Expression("1.22e1").Evaluate());
+            Assert.Equal(100d, new Expression("1e2").Evaluate());
+            Assert.Equal(100d, new Expression("1e+2").Evaluate());
+            Assert.Equal(0.01d, new Expression("1e-2").Evaluate());
+            Assert.Equal(0.001d, new Expression(".1e-2").Evaluate());
+            Assert.Equal(10000000000d, new Expression("1e10").Evaluate());
+        }
+
+        [Fact]
+        public void ShouldEvaluateArrayParameters()
+        {
+            var e = new Expression("x * x", EvaluateOptions.IterateParameters);
+            e.Parameters["x"] = new [] { 0, 1, 2, 3, 4 };
+
+            var result = (IList)e.Evaluate();
+
+            Assert.Equal(0, result[0]);
+            Assert.Equal(1, result[1]);
+            Assert.Equal(4, result[2]);
+            Assert.Equal(9, result[3]);
+            Assert.Equal(16, result[4]);
+        }
+
+        [Fact]
+        public void CustomFunctionShouldReturnNull()
+        {
+            var e = new Expression("SecretOperation(3, 6)");
+
+            e.EvaluateFunction += delegate(string name, FunctionArgs args)
+            {
+                Assert.False(args.HasResult);
+                if (name == "SecretOperation")
+                    args.Result = null;
+                Assert.True(args.HasResult);
+            };
+
+            Assert.Equal(null, e.Evaluate());
+        }
+
+        [Fact]
+        public void CustomParametersShouldReturnNull()
+        {
+            var e = new Expression("x");
+
+            e.EvaluateParameter += delegate(string name, ParameterArgs args)
+            {
+                Assert.False(args.HasResult);
+                if (name == "x")
+                    args.Result = null;
+                Assert.True(args.HasResult);
+            };
+
+            Assert.Equal(null, e.Evaluate());
+        }
+
+        [Fact]
+        public void ShouldCompareDates()
+        {
+            Assert.Equal(true, new Expression("#1/1/2009#==#1/1/2009#").Evaluate());
+            Assert.Equal(false, new Expression("#2/1/2009#==#1/1/2009#").Evaluate());
+        }
+
+        [Fact]
+        public void ShouldRoundAwayFromZero()
+        {
+            Assert.Equal(22d, new Expression("Round(22.5, 0)").Evaluate());
+            Assert.Equal(23d, new Expression("Round(22.5, 0)", EvaluateOptions.RoundAwayFromZero).Evaluate());
+        }
+
+        [Fact]
+        public void ShouldEvaluateSubExpressions()
+        {
+            var volume = new Expression("[surface] * h");
+            var surface = new Expression("[l] * [L]");
+            volume.Parameters["surface"] = surface;
+            volume.Parameters["h"] = 3;
+            surface.Parameters["l"] = 1;
+            surface.Parameters["L"] = 2;
+
+            Assert.Equal(6, volume.Evaluate());
+        }
+
+        [Fact]
+        public void ShouldHandleLongValues()
+        {
+            Assert.Equal(40000000000 + 1f, new Expression("40000000000+1").Evaluate());
+        }
+
+        [Fact]
+        public void ShouldCompareLongValues()
+        {
+            Assert.Equal(false, new Expression("(0=1500000)||(((0+2200000000)-1500000)<0)").Evaluate());
+        }
+
+        [Fact]
+        public void ShouldDisplayErrorIfUncompatibleTypes()
+        {
+            var e = new Expression("(a > b) + 10");
+            e.Parameters["a"] = 1;
+            e.Parameters["b"] = 2;
+            Assert.Throws<InvalidOperationException>(() => e.Evaluate());
+        }
+
+        [Theory]
+        [InlineData("(X1 = 1)/2", 0.5)]
+        [InlineData("(X1 = 1)*2", 2)]
+        [InlineData("(X1 = 1)+1", 2)]
+        [InlineData("(X1 = 1)-1", 0)]
+        [InlineData("2*(X1 = 1)", 2)]
+        [InlineData("2/(X1 = 1)", 2.0)]
+        [InlineData("1+(X1 = 1)", 2)]
+        [InlineData("1-(X1 = 1)", 0)]
+        public void ShouldOptionallyCalculateWithBoolean(string formula, object expectedValue)
+        {
+            var expression = new Expression(formula, EvaluateOptions.BooleanCalculation) {Parameters = {["X1"] = 1}};
+
+            expression.Evaluate().Should().Be(expectedValue);
+
+            var lambda = expression.ToLambda<object>();
+            lambda().Should().Be(expectedValue);
+        }
+
+        [Fact]
+        public void ShouldNotConvertRealTypes()
+        {
+            var e = new Expression("x/2");
+            e.Parameters["x"] = 2F;
+            Assert.Equal(typeof(float), e.Evaluate().GetType());
+
+            e = new Expression("x/2");
+            e.Parameters["x"] = 2D;
+            Assert.Equal(typeof(double), e.Evaluate().GetType());
+
+            e = new Expression("x/2");
+            e.Parameters["x"] = 2m;
+            Assert.Equal(typeof(decimal), e.Evaluate().GetType());
+
+            e = new Expression("a / b * 100");
+            e.Parameters["a"] = 20M;
+            e.Parameters["b"] = 20M;
+            Assert.Equal(100M, e.Evaluate());
+
+        }
+
+        [Fact]
+        public void ShouldShortCircuitBooleanExpressions()
+        {
+            var e = new Expression("([a] != 0) && ([b]/[a]>2)");
+            e.Parameters["a"] = 0;
+
+            Assert.Equal(false, e.Evaluate());
+        }
+
+        [Fact]
+        public void ShouldAddDoubleAndDecimal()
+        {
+            var e = new Expression("1.8 + Abs([var1])");
+            e.Parameters["var1"] = 9.2;
+
+            Assert.Equal(11M, e.Evaluate());
+        }
+    }
+}
+