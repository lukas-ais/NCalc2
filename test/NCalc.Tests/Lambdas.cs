--- conflicted
+++ resolved
@@ -1,222 +1,242 @@
-﻿using System;
-using FluentAssertions;
-using Xunit;
-using LQ = System.Linq.Expressions;
-
-namespace NCalc.Tests
-{
-    public class Lambdas
-    {
-        private class Context
-        {
-            public int FieldA { get; set; }
-            public string FieldB { get; set; }
-            public decimal FieldC { get; set; }
-            public decimal? FieldD { get; set; }
-            public int? FieldE { get; set; }
-
-            public int Test(int a, int b)
-            {
-                return a + b;
-            }
-            
-            public string Test(string a, string b) 
-            {
-                return a + b;
-            }
-
-            public int Test(int a, int b, int c) 
-            {
-                return a + b + c;
-            }
-
-            public string Sum(string msg, params int[] numbers) {
-                int total = 0;
-                foreach (var num in numbers) {
-                    total += num;
-                }
-                return msg + total;
-            }
-
-            public int Sum(params int[] numbers) 
-            {
-                int total = 0;
-                foreach (var num in numbers) {
-                    total += num;
-                }
-                return total;
-            }
-
-        }
-
-        [Fact]
-        public void ShouldHandleParameters()
-        {
-            var expression = new Expression("[FieldA] > 5 && [FieldB] = 'test'");
-            var sut = expression.ToLambda<Context, bool>();
-            var context = new Context {FieldA = 7, FieldB = "test"};
-
-            Assert.True(sut(context));
-        }
-
-        [Fact]
-<<<<<<< HEAD
-        public void ThrowUnknownParameter()
-        {
-            var expression = new Expression("3*PI");
-            var action = new Action(() => expression.ToLambda<double>());
-            action.Should().Throw<ArgumentException>();
-=======
-        public void ShouldHandleOverloadingSameParamCount() 
-        {
-            var expression = new Expression("Test('Hello', ' world!')");
-            var sut = expression.ToLambda<Context, string>();
-            var context = new Context();
-
-            Assert.Equal("Hello world!", sut(context));
-        }
-
-        [Fact]
-        public void ShouldHandleOverloadingDifferentParamCount() 
-        {
-            var expression = new Expression("Test(Test(1, 2), 3, 4)");
-            var sut = expression.ToLambda<Context, int>();
-            var context = new Context();
-
-            Assert.Equal(10, sut(context));
-        }
-
-        [Fact]
-        public void ShouldHandleParamsKeyword() 
-        {
-            var expression = new Expression("Sum(Test(1,1),2)");
-            var sut = expression.ToLambda<Context, int>();
-            var context = new Context();
-
-            Assert.Equal(4, sut(context));
-        }
-
-        [Fact]
-        public void ShouldHandleMixedParamsKeyword() {
-            var expression = new Expression("Sum('Your total is: ', Test(1,1), 2, 3)");
-            var sut = expression.ToLambda<Context, string>();
-            var context = new Context();
-
-            Assert.Equal("Your total is: 7", sut(context));
->>>>>>> f95ed0da
-        }
-
-        [Fact]
-        public void ShouldHandleCustomFunctions()
-        {
-            var expression = new Expression("Test(Test(1, 2), 3)");
-            var sut = expression.ToLambda<Context, int>();
-            var context = new Context();
-
-            Assert.Equal(6, sut(context));
-        }
-
-        [Fact]
-        public void MissingMethod()
-        {
-            var expression = new Expression("MissingMethod(1)");
-            try
-            {
-                var sut = expression.ToLambda<Context, int>();
-            }
-            catch (System.MissingMethodException ex)
-            {
-
-                System.Diagnostics.Debug.Write(ex);
-                Assert.True(true);
-                return;
-            }
-            Assert.True(false);
-
-        }
-
-        [Fact]
-        public void ShouldHandleTernaryOperator()
-        {
-            var expression = new Expression("Test(1, 2) = 3 ? 1 : 2");
-            var sut = expression.ToLambda<Context, int>();
-            var context = new Context();
-
-            Assert.Equal(1, sut(context));
-        }
-
-        [Fact]
-        public void Issue1()
-        {
-            var expr = new Expression("2 + 2 - a - b - x");
-
-            decimal x = 5m;
-            decimal a = 6m;
-            decimal b = 7m;
-
-            expr.Parameters["x"] = x;
-            expr.Parameters["a"] = a;
-            expr.Parameters["b"] = b;
-
-            var f = expr.ToLambda<float>(); // Here it throws System.ArgumentNullException. Parameter name: expression
-            Assert.Equal(f(), -14);
-        }
-
-        [Theory]
-        [InlineData("if(true, true, false)")]
-        [InlineData("in(3, 1, 2, 3, 4)")]
-        public void ShouldHandleBuiltInFunctions(string input)
-        {
-            var expression = new Expression(input);
-            var sut = expression.ToLambda<bool>();
-            Assert.True(sut());
-        }
-
-        [Fact]
-        public void ShouldHandleExtendedParameters()
-        {
-            var expression = new Expression("PI");
-            expression.EvaluateParameterExpression += (sender, args) =>
-            {
-                if (args.Name == "PI")
-                {
-                    args.Result = LQ.Expression.Constant(3.1415);
-                }
-            };
-
-            var sut = expression.ToLambda<double>();
-            sut().Should().BeApproximately(3.1415, 0.001);
-        }
-
-        [Fact]
-        public void ShouldHandleExtendedFunctions()
-        {
-            var expression = new Expression("MyFunc(X1)") {Parameters = {["X1"] = 1}};
-            expression.EvaluateFunctionExpression += (sender, args) =>
-            {
-                if (args.Name == "MyFunc")
-                {
-                    args.Result = LQ.Expression.Add(args.ArgumentExpressions[0], LQ.Expression.Constant(1));
-                }
-            };
-
-            var sut = expression.ToLambda<int>();
-            sut().Should().Be(2);
-        }
-
-        [Theory]
-        [InlineData("[FieldA] > [FieldC]", true)]
-        [InlineData("[FieldC] > 1.34", true)]
-        [InlineData("[FieldC] > (1.34 * 2) % 3", false)]
-        [InlineData("[FieldE] = 2", true)]
-        [InlineData("[FieldD] > 0", false)]
-        public void ShouldHandleDataConversions(string input, bool expected)
-        {
-            var expression = new Expression(input);
-            var sut = expression.ToLambda<Context, bool>();
-            var context = new Context { FieldA = 7, FieldB = "test", FieldC = 2.4m, FieldE = 2 };
-
-            Assert.Equal(expected, sut(context));
-        }
-    }
-}
+﻿using System;
+using FluentAssertions;
+using Xunit;
+using LQ = System.Linq.Expressions;
+
+namespace NCalc.Tests
+{
+    public class Lambdas
+    {
+        private class Context
+        {
+            public int FieldA { get; set; }
+            public string FieldB { get; set; }
+            public decimal FieldC { get; set; }
+            public decimal? FieldD { get; set; }
+            public int? FieldE { get; set; }
+
+            public int Test(int a, int b)
+            {
+                return a + b;
+            }
+
+            public string Test(string a, string b)
+            {
+                return a + b;
+            }
+
+            public int Test(int a, int b, int c)
+            {
+                return a + b + c;
+            }
+
+            public string Sum(string msg, params int[] numbers)
+            {
+                int total = 0;
+                foreach (var num in numbers)
+                {
+                    total += num;
+                }
+
+                return msg + total;
+            }
+
+            public int Sum(params int[] numbers)
+            {
+                int total = 0;
+                foreach (var num in numbers)
+                {
+                    total += num;
+                }
+
+                return total;
+            }
+        }
+
+        [Theory]
+        [InlineData("1+2", 3)]
+        [InlineData("1-2", -1)]
+        [InlineData("2*2", 4)]
+        [InlineData("10/2", 5)]
+        [InlineData("7%2", 1)]
+        public void ShouldHandleIntegers(string input, int expected)
+        {
+            var expression = new Expression(input);
+            var sut = expression.ToLambda<int>();
+
+            Assert.Equal(sut(), expected);
+        }
+
+        [Fact]
+        public void ShouldHandleParameters()
+        {
+            var expression = new Expression("[FieldA] > 5 && [FieldB] = 'test'");
+            var sut = expression.ToLambda<Context, bool>();
+            var context = new Context {FieldA = 7, FieldB = "test"};
+
+            Assert.True(sut(context));
+        }
+
+        [Fact]
+        public void ShouldHandleOverloadingSameParamCount()
+        {
+            var expression = new Expression("Test('Hello', ' world!')");
+            var sut = expression.ToLambda<Context, string>();
+            var context = new Context();
+
+            Assert.Equal("Hello world!", sut(context));
+        }
+
+        [Fact]
+        public void ShouldHandleOverloadingDifferentParamCount()
+        {
+            var expression = new Expression("Test(Test(1, 2), 3, 4)");
+            var sut = expression.ToLambda<Context, int>();
+            var context = new Context();
+
+            Assert.Equal(10, sut(context));
+        }
+
+        [Fact]
+        public void ShouldHandleParamsKeyword()
+        {
+            var expression = new Expression("Sum(Test(1,1),2)");
+            var sut = expression.ToLambda<Context, int>();
+            var context = new Context();
+
+            Assert.Equal(4, sut(context));
+        }
+
+        [Fact]
+        public void ShouldHandleMixedParamsKeyword()
+        {
+            var expression = new Expression("Sum('Your total is: ', Test(1,1), 2, 3)");
+            var sut = expression.ToLambda<Context, string>();
+            var context = new Context();
+
+            Assert.Equal("Your total is: 7", sut(context));
+        }
+
+        [Fact]
+        public void ThrowUnknownParameter()
+        {
+            var expression = new Expression("3*PI");
+            var action = new Action(() => expression.ToLambda<double>());
+            action.Should().Throw<ArgumentException>();
+        }
+
+        [Fact]
+        public void ShouldHandleCustomFunctions()
+        {
+            var expression = new Expression("Test(Test(1, 2), 3)");
+            var sut = expression.ToLambda<Context, int>();
+            var context = new Context();
+
+            Assert.Equal(6, sut(context));
+        }
+
+        [Fact]
+        public void MissingMethod()
+        {
+            var expression = new Expression("MissingMethod(1)");
+            try
+            {
+                var sut = expression.ToLambda<Context, int>();
+            }
+            catch (System.MissingMethodException ex)
+            {
+
+                System.Diagnostics.Debug.Write(ex);
+                Assert.True(true);
+                return;
+            }
+
+            Assert.True(false);
+
+        }
+
+        [Fact]
+        public void ShouldHandleTernaryOperator()
+        {
+            var expression = new Expression("Test(1, 2) = 3 ? 1 : 2");
+            var sut = expression.ToLambda<Context, int>();
+            var context = new Context();
+
+            Assert.Equal(1, sut(context));
+        }
+
+        [Fact]
+        public void Issue1()
+        {
+            var expr = new Expression("2 + 2 - a - b - x");
+
+            decimal x = 5m;
+            decimal a = 6m;
+            decimal b = 7m;
+
+            expr.Parameters["x"] = x;
+            expr.Parameters["a"] = a;
+            expr.Parameters["b"] = b;
+
+            var f = expr.ToLambda<float>(); // Here it throws System.ArgumentNullException. Parameter name: expression
+            Assert.Equal(f(), -14);
+        }
+
+        [Theory]
+        [InlineData("if(true, true, false)")]
+        [InlineData("in(3, 1, 2, 3, 4)")]
+        public void ShouldHandleBuiltInFunctions(string input)
+        {
+            var expression = new Expression(input);
+            var sut = expression.ToLambda<bool>();
+            Assert.True(sut());
+        }
+
+        [Fact]
+        public void ShouldHandleExtendedParameters()
+        {
+            var expression = new Expression("PI");
+            expression.EvaluateParameterExpression += (sender, args) =>
+            {
+                if (args.Name == "PI")
+                {
+                    args.Result = LQ.Expression.Constant(3.1415);
+                }
+            };
+
+            var sut = expression.ToLambda<double>();
+            sut().Should().BeApproximately(3.1415, 0.001);
+        }
+
+        [Fact]
+        public void ShouldHandleExtendedFunctions()
+        {
+            var expression = new Expression("MyFunc(X1)") {Parameters = {["X1"] = 1}};
+            expression.EvaluateFunctionExpression += (sender, args) =>
+            {
+                if (args.Name == "MyFunc")
+                {
+                    args.Result = LQ.Expression.Add(args.ArgumentExpressions[0], LQ.Expression.Constant(1));
+                }
+            };
+
+            var sut = expression.ToLambda<int>();
+            sut().Should().Be(2);
+        }
+
+        [Theory]
+        [InlineData("[FieldA] > [FieldC]", true)]
+        [InlineData("[FieldC] > 1.34", true)]
+        [InlineData("[FieldC] > (1.34 * 2) % 3", false)]
+        [InlineData("[FieldE] = 2", true)]
+        [InlineData("[FieldD] > 0", false)]
+        public void ShouldHandleDataConversions(string input, bool expected)
+        {
+            var expression = new Expression(input);
+            var sut = expression.ToLambda<Context, bool>();
+            var context = new Context {FieldA = 7, FieldB = "test", FieldC = 2.4m, FieldE = 2};
+
+            Assert.Equal(expected, sut(context));
+        }
+    }
+}