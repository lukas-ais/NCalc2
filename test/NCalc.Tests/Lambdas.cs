--- conflicted
+++ resolved
@@ -1,381 +1,371 @@
-﻿using System;
-<<<<<<< HEAD
-using FluentAssertions;
-using Xunit;
-using LQ = System.Linq.Expressions;
-=======
-using Xunit;
->>>>>>> 3bf2b53a
-
-namespace NCalc.Tests
-{
-    public class Lambdas
-    {
-        private class Context
-        {
-            public int FieldA { get; set; }
-            public string FieldB { get; set; }
-            public decimal FieldC { get; set; }
-            public decimal? FieldD { get; set; }
-            public int? FieldE { get; set; }
-
-            public int Test(int a, int b)
-            {
-                return a + b;
-            }
-
-            public string Test(string a, string b)
-            {
-                return a + b;
-            }
-
-            public int Test(int a, int b, int c)
-            {
-                return a + b + c;
-            }
-
-            public string Sum(string msg, params int[] numbers)
-            {
-                int total = 0;
-                foreach (var num in numbers)
-                {
-                    total += num;
-                }
-
-                return msg + total;
-            }
-
-            public int Sum(params int[] numbers)
-            {
-                int total = 0;
-                foreach (var num in numbers)
-                {
-                    total += num;
-                }
-
-                return total;
-            }
-<<<<<<< HEAD
-=======
-
-            public int Sum(TestObject1 obj1, TestObject2 obj2)
-            {
-                return obj1.Count1 + obj2.Count2;
-            }
-
-            public int Sum(TestObject2 obj1, TestObject1 obj2)
-            {
-                return obj1.Count2 + obj2.Count1;
-            }
-
-            public int Sum(TestObject1 obj1, TestObject1 obj2)
-            {
-                return obj1.Count1 + obj2.Count1;
-            }
-
-            public int Sum(TestObject2 obj1, TestObject2 obj2)
-            {
-                return obj1.Count2 + obj2.Count2;
-            }
-
-            public class TestObject1
-            {
-                public int Count1 { get; set; }
-            }
-
-            public class TestObject2
-            {
-                public int Count2 { get; set; }
-            }
-
-
-            public TestObject1 CreateTestObject1(int count)
-            {
-                return new TestObject1() { Count1 = count };
-            }
-
-            public TestObject2 CreateTestObject2(int count)
-            {
-                return new TestObject2() { Count2 = count };
-            }
-
-
->>>>>>> 3bf2b53a
-        }
-
-        [Theory]
-        [InlineData("1+2", 3)]
-        [InlineData("1-2", -1)]
-        [InlineData("2*2", 4)]
-        [InlineData("10/2", 5)]
-        [InlineData("7%2", 1)]
-        public void ShouldHandleIntegers(string input, int expected)
-        {
-            var expression = new Expression(input);
-            var sut = expression.ToLambda<int>();
-
-            Assert.Equal(sut(), expected);
-        }
-
-        [Fact]
-        public void ShouldHandleParameters()
-        {
-            var expression = new Expression("[FieldA] > 5 && [FieldB] = 'test'");
-            var sut = expression.ToLambda<Context, bool>();
-            var context = new Context { FieldA = 7, FieldB = "test" };
-
-            Assert.True(sut(context));
-        }
-
-        [Fact]
-        public void ShouldHandleOverloadingSameParamCount()
-        {
-            var expression = new Expression("Test('Hello', ' world!')");
-            var sut = expression.ToLambda<Context, string>();
-            var context = new Context();
-
-            Assert.Equal("Hello world!", sut(context));
-        }
-
-        [Fact]
-        public void ShouldHandleOverloadingDifferentParamCount()
-        {
-            var expression = new Expression("Test(Test(1, 2), 3, 4)");
-            var sut = expression.ToLambda<Context, int>();
-            var context = new Context();
-
-            Assert.Equal(10, sut(context));
-        }
-
-        [Fact]
-<<<<<<< HEAD
-=======
-        public void ShouldHandleOverloadingObjectParameters()
-        {
-            var expression = new Expression("Sum(CreateTestObject1(2), CreateTestObject2(2)) + Sum(CreateTestObject2(1), CreateTestObject1(5))");
-            var sut = expression.ToLambda<Context, int>();
-            var context = new Context();
-
-            Assert.Equal(10, sut(context));
-        }
-
-
-        [Fact]
->>>>>>> 3bf2b53a
-        public void ShouldHandleParamsKeyword()
-        {
-            var expression = new Expression("Sum(Test(1,1),2)");
-            var sut = expression.ToLambda<Context, int>();
-            var context = new Context();
-
-            Assert.Equal(4, sut(context));
-        }
-
-        [Fact]
-        public void ShouldHandleMixedParamsKeyword()
-        {
-            var expression = new Expression("Sum('Your total is: ', Test(1,1), 2, 3)");
-            var sut = expression.ToLambda<Context, string>();
-            var context = new Context();
-
-            Assert.Equal("Your total is: 7", sut(context));
-        }
-
-        [Fact]
-        public void ThrowUnknownParameter()
-        {
-            var expression = new Expression("3*PI");
-            var action = new Action(() => expression.ToLambda<double>());
-            action.Should().Throw<ArgumentException>();
-        }
-
-        [Fact]
-        public void ShouldHandleCustomFunctions()
-        {
-            var expression = new Expression("Test(Test(1, 2), 3)");
-            var sut = expression.ToLambda<Context, int>();
-            var context = new Context();
-
-            Assert.Equal(6, sut(context));
-        }
-
-        [Fact]
-        public void MissingMethod()
-        {
-            var expression = new Expression("MissingMethod(1)");
-            try
-            {
-                var sut = expression.ToLambda<Context, int>();
-            }
-            catch (System.MissingMethodException ex)
-            {
-
-                System.Diagnostics.Debug.Write(ex);
-                Assert.True(true);
-                return;
-            }
-
-            Assert.True(false);
-
-        }
-
-        [Fact]
-        public void ShouldHandleTernaryOperator()
-        {
-            var expression = new Expression("Test(1, 2) = 3 ? 1 : 2");
-            var sut = expression.ToLambda<Context, int>();
-            var context = new Context();
-
-            Assert.Equal(1, sut(context));
-        }
-
-        [Fact]
-        public void Issue1()
-        {
-            var expr = new Expression("2 + 2 - a - b - x");
-
-            decimal x = 5m;
-            decimal a = 6m;
-            decimal b = 7m;
-
-            expr.AddParameter("x", x);
-            expr.AddParameter("a", a);
-            expr.AddParameter("b", b);
-
-            var f = expr.ToLambda<float>(); // Here it throws System.ArgumentNullException. Parameter name: expression
-            Assert.Equal(-14, f());
-        }
-
-        [Fact]
-        public void Issue13Single()
-        {
-            var expr = new Expression("a + b");
-            var index = expr.AddParameter("a", (decimal)1);
-            expr.AddParameter("b", (decimal)2);
-
-            var f = expr.ToLambda<float>();
-            Assert.Equal(3, f());
-
-            expr.SetParameter(index, (decimal) 3);
-            Assert.Equal(5, f());
-        }
-
-        [Fact]
-        public void Issue13Double()
-        {
-            var expr = new Expression("a + b");
-            var index = expr.AddParameter("a", (decimal)1);
-            expr.AddParameter("b", (decimal)2);
-
-            var f = expr.ToLambda<double>();
-            Assert.Equal(3, f());
-
-            expr.SetParameter(index, (decimal)3);
-            Assert.Equal(5, f());
-        }
-
-        [Fact]
-        public void Issue13Int32()
-        {
-            var expr = new Expression("a + b");
-            var index = expr.AddParameter("a", (decimal)1);
-            expr.AddParameter("b", (decimal)2);
-
-            var f = expr.ToLambda<int>();
-            Assert.Equal(3, f());
-
-            expr.SetParameter(index, (decimal)3);
-            Assert.Equal(5, f());
-        }
-
-        [Fact]
-        public void Issue13Byte()
-        {
-            var expr = new Expression("a + b");
-            var index = expr.AddParameter("a", (decimal)1);
-            expr.AddParameter("b", (decimal)2);
-
-            var f = expr.ToLambda<byte>();
-            Assert.Equal(3, f());
-
-            expr.SetParameter(index, (decimal)3);
-            Assert.Equal(5, f());
-        }
-
-        [Theory]
-        [InlineData("if(true, true, false)")]
-        [InlineData("in(3, 1, 2, 3, 4)")]
-        public void ShouldHandleBuiltInFunctions(string input)
-        {
-            var expression = new Expression(input);
-            var sut = expression.ToLambda<bool>();
-            Assert.True(sut());
-        }
-
-        [Fact]
-        public void ShouldHandleExtendedParameters()
-        {
-            var expression = new Expression("PI");
-            expression.EvaluateParameterExpression += (sender, args) =>
-            {
-                if (args.Name == "PI")
-                {
-                    args.Result = LQ.Expression.Constant(3.1415);
-                }
-            };
-
-            var sut = expression.ToLambda<double>();
-            sut().Should().BeApproximately(3.1415, 0.001);
-        }
-
-        [Fact]
-        public void ShouldHandleExtendedFunctions()
-        {
-            var expression = new Expression("MyFunc(X1)");
-            expression.AddParameter("X1", 1);
-            expression.EvaluateFunctionExpression += (sender, args) =>
-            {
-                if (args.Name == "MyFunc")
-                {
-                    args.Result = LQ.Expression.Add(args.ArgumentExpressions[0], LQ.Expression.Constant((long)1));
-                }
-            };
-
-            var sut = expression.ToLambda<int>();
-            sut().Should().Be(2);
-
-            expression.SetParameter("X1", 2);
-            sut().Should().Be(3);
-        }
-
-        [Theory]
-        [InlineData("[FieldA] > [FieldC]", true)]
-        [InlineData("[FieldC] > 1.34", true)]
-        [InlineData("[FieldC] > (1.34 * 2) % 3", false)]
-        [InlineData("[FieldE] = 2", true)]
-        [InlineData("[FieldD] > 0", false)]
-        public void ShouldHandleDataConversions(string input, bool expected)
-        {
-            var expression = new Expression(input);
-            var sut = expression.ToLambda<Context, bool>();
-            var context = new Context { FieldA = 7, FieldB = "test", FieldC = 2.4m, FieldE = 2 };
-
-            Assert.Equal(expected, sut(context));
-        }
-
-        [Theory]
-        [InlineData("Min(3,2)",2)]
-        [InlineData("Min(3.2,6.3)", 3.2)]
-        [InlineData("Max(2.6,9.6)", 9.6)]
-        [InlineData("Max(9,6)", 9.0)]
-        [InlineData("Pow(5,2)", 25)]
-        public void ShouldHandleNumericBuiltInFunctions(string input, double expected)
-        {
-            var expression = new Expression(input);
-            var sut = expression.ToLambda<object>();
-            Assert.Equal(expected, sut());
-        }
-
-
-    }
-}
+﻿using System;
+using FluentAssertions;
+using Xunit;
+using LQ = System.Linq.Expressions;
+
+namespace NCalc.Tests
+{
+    public class Lambdas
+    {
+        private class Context
+        {
+            public int FieldA { get; set; }
+            public string FieldB { get; set; }
+            public decimal FieldC { get; set; }
+            public decimal? FieldD { get; set; }
+            public int? FieldE { get; set; }
+
+            public int Test(int a, int b)
+            {
+                return a + b;
+            }
+
+            public string Test(string a, string b)
+            {
+                return a + b;
+            }
+
+            public int Test(int a, int b, int c)
+            {
+                return a + b + c;
+            }
+
+            public string Sum(string msg, params int[] numbers)
+            {
+                int total = 0;
+                foreach (var num in numbers)
+                {
+                    total += num;
+                }
+
+                return msg + total;
+            }
+
+            public int Sum(params int[] numbers)
+            {
+                int total = 0;
+                foreach (var num in numbers)
+                {
+                    total += num;
+                }
+
+                return total;
+            }
+
+            public int Sum(TestObject1 obj1, TestObject2 obj2)
+            {
+                return obj1.Count1 + obj2.Count2;
+            }
+
+            public int Sum(TestObject2 obj1, TestObject1 obj2)
+            {
+                return obj1.Count2 + obj2.Count1;
+            }
+
+            public int Sum(TestObject1 obj1, TestObject1 obj2)
+            {
+                return obj1.Count1 + obj2.Count1;
+            }
+
+            public int Sum(TestObject2 obj1, TestObject2 obj2)
+            {
+                return obj1.Count2 + obj2.Count2;
+            }
+
+            public class TestObject1
+            {
+                public int Count1 { get; set; }
+            }
+
+            public class TestObject2
+            {
+                public int Count2 { get; set; }
+            }
+
+
+            public TestObject1 CreateTestObject1(int count)
+            {
+                return new TestObject1() { Count1 = count };
+            }
+
+            public TestObject2 CreateTestObject2(int count)
+            {
+                return new TestObject2() { Count2 = count };
+            }
+
+
+        }
+
+        [Theory]
+        [InlineData("1+2", 3)]
+        [InlineData("1-2", -1)]
+        [InlineData("2*2", 4)]
+        [InlineData("10/2", 5)]
+        [InlineData("7%2", 1)]
+        public void ShouldHandleIntegers(string input, int expected)
+        {
+            var expression = new Expression(input);
+            var sut = expression.ToLambda<int>();
+
+            Assert.Equal(sut(), expected);
+        }
+
+        [Fact]
+        public void ShouldHandleParameters()
+        {
+            var expression = new Expression("[FieldA] > 5 && [FieldB] = 'test'");
+            var sut = expression.ToLambda<Context, bool>();
+            var context = new Context { FieldA = 7, FieldB = "test" };
+
+            Assert.True(sut(context));
+        }
+
+        [Fact]
+        public void ShouldHandleOverloadingSameParamCount()
+        {
+            var expression = new Expression("Test('Hello', ' world!')");
+            var sut = expression.ToLambda<Context, string>();
+            var context = new Context();
+
+            Assert.Equal("Hello world!", sut(context));
+        }
+
+        [Fact]
+        public void ShouldHandleOverloadingDifferentParamCount()
+        {
+            var expression = new Expression("Test(Test(1, 2), 3, 4)");
+            var sut = expression.ToLambda<Context, int>();
+            var context = new Context();
+
+            Assert.Equal(10, sut(context));
+        }
+
+        [Fact]
+        public void ShouldHandleOverloadingObjectParameters()
+        {
+            var expression = new Expression("Sum(CreateTestObject1(2), CreateTestObject2(2)) + Sum(CreateTestObject2(1), CreateTestObject1(5))");
+            var sut = expression.ToLambda<Context, int>();
+            var context = new Context();
+
+            Assert.Equal(10, sut(context));
+        }
+
+
+        [Fact]
+        public void ShouldHandleParamsKeyword()
+        {
+            var expression = new Expression("Sum(Test(1,1),2)");
+            var sut = expression.ToLambda<Context, int>();
+            var context = new Context();
+
+            Assert.Equal(4, sut(context));
+        }
+
+        [Fact]
+        public void ShouldHandleMixedParamsKeyword()
+        {
+            var expression = new Expression("Sum('Your total is: ', Test(1,1), 2, 3)");
+            var sut = expression.ToLambda<Context, string>();
+            var context = new Context();
+
+            Assert.Equal("Your total is: 7", sut(context));
+        }
+
+        [Fact]
+        public void ThrowUnknownParameter()
+        {
+            var expression = new Expression("3*PI");
+            var action = new Action(() => expression.ToLambda<double>());
+            action.Should().Throw<ArgumentException>();
+        }
+
+        [Fact]
+        public void ShouldHandleCustomFunctions()
+        {
+            var expression = new Expression("Test(Test(1, 2), 3)");
+            var sut = expression.ToLambda<Context, int>();
+            var context = new Context();
+
+            Assert.Equal(6, sut(context));
+        }
+
+        [Fact]
+        public void MissingMethod()
+        {
+            var expression = new Expression("MissingMethod(1)");
+            try
+            {
+                var sut = expression.ToLambda<Context, int>();
+            }
+            catch (System.MissingMethodException ex)
+            {
+
+                System.Diagnostics.Debug.Write(ex);
+                Assert.True(true);
+                return;
+            }
+
+            Assert.True(false);
+
+        }
+
+        [Fact]
+        public void ShouldHandleTernaryOperator()
+        {
+            var expression = new Expression("Test(1, 2) = 3 ? 1 : 2");
+            var sut = expression.ToLambda<Context, int>();
+            var context = new Context();
+
+            Assert.Equal(1, sut(context));
+        }
+
+        [Fact]
+        public void Issue1()
+        {
+            var expr = new Expression("2 + 2 - a - b - x");
+
+            decimal x = 5m;
+            decimal a = 6m;
+            decimal b = 7m;
+
+            expr.AddParameter("x", x);
+            expr.AddParameter("a", a);
+            expr.AddParameter("b", b);
+
+            var f = expr.ToLambda<float>(); // Here it throws System.ArgumentNullException. Parameter name: expression
+            Assert.Equal(-14, f());
+        }
+
+        [Fact]
+        public void Issue13Single()
+        {
+            var expr = new Expression("a + b");
+            var index = expr.AddParameter("a", (decimal)1);
+            expr.AddParameter("b", (decimal)2);
+
+            var f = expr.ToLambda<float>();
+            Assert.Equal(3, f());
+
+            expr.SetParameter(index, (decimal) 3);
+            Assert.Equal(5, f());
+        }
+
+        [Fact]
+        public void Issue13Double()
+        {
+            var expr = new Expression("a + b");
+            var index = expr.AddParameter("a", (decimal)1);
+            expr.AddParameter("b", (decimal)2);
+
+            var f = expr.ToLambda<double>();
+            Assert.Equal(3, f());
+
+            expr.SetParameter(index, (decimal)3);
+            Assert.Equal(5, f());
+        }
+
+        [Fact]
+        public void Issue13Int32()
+        {
+            var expr = new Expression("a + b");
+            var index = expr.AddParameter("a", (decimal)1);
+            expr.AddParameter("b", (decimal)2);
+
+            var f = expr.ToLambda<int>();
+            Assert.Equal(3, f());
+
+            expr.SetParameter(index, (decimal)3);
+            Assert.Equal(5, f());
+        }
+
+        [Fact]
+        public void Issue13Byte()
+        {
+            var expr = new Expression("a + b");
+            var index = expr.AddParameter("a", (decimal)1);
+            expr.AddParameter("b", (decimal)2);
+
+            var f = expr.ToLambda<byte>();
+            Assert.Equal(3, f());
+
+            expr.SetParameter(index, (decimal)3);
+            Assert.Equal(5, f());
+        }
+
+        [Theory]
+        [InlineData("if(true, true, false)")]
+        [InlineData("in(3, 1, 2, 3, 4)")]
+        public void ShouldHandleBuiltInFunctions(string input)
+        {
+            var expression = new Expression(input);
+            var sut = expression.ToLambda<bool>();
+            Assert.True(sut());
+        }
+
+        [Fact]
+        public void ShouldHandleExtendedParameters()
+        {
+            var expression = new Expression("PI");
+            expression.EvaluateParameterExpression += (sender, args) =>
+            {
+                if (args.Name == "PI")
+                {
+                    args.Result = LQ.Expression.Constant(3.1415);
+                }
+            };
+
+            var sut = expression.ToLambda<double>();
+            sut().Should().BeApproximately(3.1415, 0.001);
+        }
+
+        [Fact]
+        public void ShouldHandleExtendedFunctions()
+        {
+            var expression = new Expression("MyFunc(X1)");
+            expression.AddParameter("X1", 1);
+            expression.EvaluateFunctionExpression += (sender, args) =>
+            {
+                if (args.Name == "MyFunc")
+                {
+                    args.Result = LQ.Expression.Add(args.ArgumentExpressions[0], LQ.Expression.Constant((long)1));
+                }
+            };
+
+            var sut = expression.ToLambda<int>();
+            sut().Should().Be(2);
+
+            expression.SetParameter("X1", 2);
+            sut().Should().Be(3);
+        }
+
+        [Theory]
+        [InlineData("[FieldA] > [FieldC]", true)]
+        [InlineData("[FieldC] > 1.34", true)]
+        [InlineData("[FieldC] > (1.34 * 2) % 3", false)]
+        [InlineData("[FieldE] = 2", true)]
+        [InlineData("[FieldD] > 0", false)]
+        public void ShouldHandleDataConversions(string input, bool expected)
+        {
+            var expression = new Expression(input);
+            var sut = expression.ToLambda<Context, bool>();
+            var context = new Context { FieldA = 7, FieldB = "test", FieldC = 2.4m, FieldE = 2 };
+
+            Assert.Equal(expected, sut(context));
+        }
+
+        [Theory]
+        [InlineData("Min(3,2)",2)]
+        [InlineData("Min(3.2,6.3)", 3.2)]
+        [InlineData("Max(2.6,9.6)", 9.6)]
+        [InlineData("Max(9,6)", 9.0)]
+        [InlineData("Pow(5,2)", 25)]
+        public void ShouldHandleNumericBuiltInFunctions(string input, double expected)
+        {
+            var expression = new Expression(input);
+            var sut = expression.ToLambda<object>();
+            Assert.Equal(expected, sut());
+        }
+
+
+    }
+}